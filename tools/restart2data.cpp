--- conflicted
+++ resolved
@@ -329,34 +329,15 @@
   // process command-line args
 
   int iarg = 1;
-<<<<<<< HEAD
-=======
-  while (iarg < narg) {
-    if (strcmp(arg[iarg],"-h") == 0) {
-      printf("Syntax: restart2data switch arg ... "
-	     "restart-file data-file (input-file)\n");
-      printf("  optional switch = -s");
-      printf("    arg = suffix to remove from style names");
-      printf("  restart-file and data-file are mandatory");
-      printf("  input-file is optional");
-      printf("    if specified it will contain LAMMPS input script commands");
-      printf("    for mass and force field info");
-      printf("    only a few force field styles support this option");
-    } else if (strcmp(arg[iarg],"-s") == 0) {
-      if (iarg+2 > narg) {
-	printf("Syntax: restart2data switch arg ... "
-	       "restart-file data-file (input-file)\n");
-	return 1;
-      }
-      suffix = arg[iarg+1];
-      iarg += 2;
-    } else break;
-  }
->>>>>>> e7673080
-
-  if ((narg-iarg != 2) && (narg-iarg != 3)) {
-    printf("Syntax: restart2data restart-file data-file (input-file)\n");
-    return 1;
+  if (strcmp(arg[iarg],"-h") == 0) {
+    printf("Syntax: restart2data switch arg ... "
+	   "restart-file data-file (input-file)\n");
+    printf("  restart-file and data-file are mandatory");
+    printf("  input-file is optional");
+    printf("    if specified it will contain LAMMPS input script commands");
+    printf("    for mass and force field info");
+    printf("    only a few force field styles support this option");
+    return 0;
   }
 
   char *restartfile = arg[iarg];
