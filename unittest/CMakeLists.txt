--- conflicted
+++ resolved
@@ -36,11 +36,7 @@
 add_test(NAME RunLammps
          COMMAND $<TARGET_FILE:lmp> -log none -echo none -in in.empty)
 set_tests_properties(RunLammps PROPERTIES
-<<<<<<< HEAD
-	ENVIRONMENT "TSAN_OPTIONS=ignore_noninstrumented_modules=1;HWLOC_HIDE_ERRORS=1"
-=======
         ENVIRONMENT "TSAN_OPTIONS=ignore_noninstrumented_modules=1;HWLOC_HIDE_ERRORS=1"
->>>>>>> d8b37601
         PASS_REGULAR_EXPRESSION "LAMMPS \\([0-9]+ [A-Za-z]+ 2[0-9][0-9][0-9]( - Update [0-9]+)?\\)")
 
 # check if the compiled executable will print the help message
