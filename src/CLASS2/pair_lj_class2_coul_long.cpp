--- conflicted
+++ resolved
@@ -21,10 +21,6 @@
 #include "math_const.h"
 #include "memory.h"
 #include "neigh_list.h"
-<<<<<<< HEAD
-=======
-#include "neigh_request.h"
->>>>>>> 9b989b18
 #include "neighbor.h"
 #include "respa.h"
 #include "update.h"
@@ -35,15 +31,6 @@
 using namespace LAMMPS_NS;
 using namespace MathConst;
 
-<<<<<<< HEAD
-#define EWALD_F 1.12837917
-#define EWALD_P 0.3275911
-#define A1 0.254829592
-#define A2 -0.284496736
-#define A3 1.421413741
-#define A4 -1.453152027
-#define A5 1.061405429
-=======
 static constexpr double EWALD_F = 1.12837917;
 static constexpr double EWALD_P = 0.3275911;
 static constexpr double A1 = 0.254829592;
@@ -51,7 +38,6 @@
 static constexpr double A3 = 1.421413741;
 static constexpr double A4 = -1.453152027;
 static constexpr double A5 = 1.061405429;
->>>>>>> 9b989b18
 
 /* ---------------------------------------------------------------------- */
 
@@ -597,25 +583,6 @@
 void PairLJClass2CoulLong::allocate()
 {
   allocated = 1;
-<<<<<<< HEAD
-  int n = atom->ntypes;
-
-  memory->create(setflag, n + 1, n + 1, "pair:setflag");
-  for (int i = 1; i <= n; i++)
-    for (int j = i; j <= n; j++) setflag[i][j] = 0;
-
-  memory->create(cutsq, n + 1, n + 1, "pair:cutsq");
-
-  memory->create(cut_lj, n + 1, n + 1, "pair:cut_lj");
-  memory->create(cut_ljsq, n + 1, n + 1, "pair:cut_ljsq");
-  memory->create(epsilon, n + 1, n + 1, "pair:epsilon");
-  memory->create(sigma, n + 1, n + 1, "pair:sigma");
-  memory->create(lj1, n + 1, n + 1, "pair:lj1");
-  memory->create(lj2, n + 1, n + 1, "pair:lj2");
-  memory->create(lj3, n + 1, n + 1, "pair:lj3");
-  memory->create(lj4, n + 1, n + 1, "pair:lj4");
-  memory->create(offset, n + 1, n + 1, "pair:offset");
-=======
   const int np1 = atom->ntypes + 1;
 
   memory->create(setflag, np1, np1, "pair:setflag");
@@ -632,7 +599,6 @@
   memory->create(lj3, np1, np1, "pair:lj3");
   memory->create(lj4, np1, np1, "pair:lj4");
   memory->create(offset, np1, np1, "pair:offset");
->>>>>>> 9b989b18
 }
 
 /* ----------------------------------------------------------------------
@@ -703,28 +669,12 @@
 
   // request regular or rRESPA neighbor list
 
-<<<<<<< HEAD
   int list_style = NeighConst::REQ_DEFAULT;
 
   if (update->whichflag == 1 && utils::strmatch(update->integrate_style, "^respa")) {
     auto respa = (Respa *) update->integrate;
     if (respa->level_inner >= 0) list_style = NeighConst::REQ_RESPA_INOUT;
     if (respa->level_middle >= 0) list_style = NeighConst::REQ_RESPA_ALL;
-=======
-  int irequest;
-  int respa = 0;
-
-  if (update->whichflag == 1 && utils::strmatch(update->integrate_style, "^respa")) {
-    if (((Respa *) update->integrate)->level_inner >= 0) respa = 1;
-    if (((Respa *) update->integrate)->level_middle >= 0) respa = 2;
-  }
-
-  irequest = neighbor->request(this, instance_me);
-
-  if (respa >= 1) {
-    neighbor->requests[irequest]->respaouter = 1;
-    neighbor->requests[irequest]->respainner = 1;
->>>>>>> 9b989b18
   }
   neighbor->add_request(this, list_style);
 
