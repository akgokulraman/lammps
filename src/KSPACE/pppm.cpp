--- conflicted
+++ resolved
@@ -996,17 +996,10 @@
   if (!gewaldflag) {
     g_ewald = accuracy*sqrt(natoms*cutoff*xprd*yprd*zprd) / (2.0*q2);
     if (g_ewald >= 1.0)
-<<<<<<< HEAD
-      error->all(FLERR,"Too large accuracy to estimate G vector");
-    g_ewald = sqrt(-log(g_ewald)) / cutoff;
-  }
- 
-=======
       error->all(FLERR,"KSpace accuracy too large to estimate G vector");
     g_ewald = sqrt(-log(g_ewald)) / cutoff;
   } 
 
->>>>>>> 556f92cb
   // set optimal nx_pppm,ny_pppm,nz_pppm based on order and accuracy
   // nz_pppm uses extended zprd_slab instead of zprd
   // h = 1/g_ewald is upper bound on h such that h*g_ewald <= 1
