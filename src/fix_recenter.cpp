/* ----------------------------------------------------------------------
   LAMMPS - Large-scale Atomic/Molecular Massively Parallel Simulator
   http://lammps.sandia.gov, Sandia National Laboratories
   Steve Plimpton, sjplimp@sandia.gov

   Copyright (2003) Sandia Corporation.  Under the terms of Contract
   DE-AC04-94AL85000 with Sandia Corporation, the U.S. Government retains
   certain rights in this software.  This software is distributed under
   the GNU General Public License.

   See the README file in the top-level LAMMPS directory.
------------------------------------------------------------------------- */

/* ----------------------------------------------------------------------
   Contributing author: Naveen Michaud-Agrawal (Johns Hopkins U)
------------------------------------------------------------------------- */

#include "stdlib.h"
#include "string.h"
#include "fix_recenter.h"
#include "atom.h"
#include "group.h"
#include "update.h"
#include "domain.h"
#include "lattice.h"
#include "modify.h"
#include "comm.h"
#include "respa.h"
#include "error.h"
#include "force.h"

using namespace LAMMPS_NS;
using namespace FixConst;

enum{BOX,LATTICE,FRACTION};

/* ---------------------------------------------------------------------- */

FixRecenter::FixRecenter(LAMMPS *lmp, int narg, char **arg) :
  Fix(lmp, narg, arg)
{
  if (narg < 6) error->all(FLERR,"Illegal fix recenter command");

  xcom = ycom = zcom = 0.0;
  xflag = yflag = zflag = 1;
  xinitflag = yinitflag = zinitflag = 0;
  shift[0] = shift[1] = shift[2] = 0.0;
  distance = 0.0;
  scalar_flag = 1;
  vector_flag = 1;
  size_vector = 3;
  extscalar = 1;
  extvector = 1;
  global_freq = 1;

/* ---------------------------------------------------------------------- */

  if (strcmp(arg[3],"NULL") == 0) xflag = 0;
  else if (strcmp(arg[3],"INIT") == 0) xinitflag = 1;
  else xcom = force->numeric(FLERR,arg[3]);
  if (strcmp(arg[4],"NULL") == 0) yflag = 0;
  else if (strcmp(arg[4],"INIT") == 0) yinitflag = 1;
  else ycom = force->numeric(FLERR,arg[4]);
  if (strcmp(arg[5],"NULL") == 0) zflag = 0;
  else if (strcmp(arg[5],"INIT") == 0) zinitflag = 1;
  else zcom = force->numeric(FLERR,arg[5]);

  // optional args

  group2bit = groupbit;
  scaleflag = LATTICE;

  int iarg = 6;
  while (iarg < narg) {
    if (strcmp(arg[iarg],"shift") == 0) {
      int igroup2 = group->find(arg[iarg+1]);
      if (igroup2 < 0) error->all(FLERR,"Could not find fix recenter group ID");
      group2bit = group->bitmask[igroup2];
      iarg += 2;
    } else if (strcmp(arg[iarg],"units") == 0) {
      if (strcmp(arg[iarg+1],"box") == 0) scaleflag = BOX;
      else if (strcmp(arg[iarg+1],"lattice") == 0) scaleflag = LATTICE;
      else if (strcmp(arg[iarg+1],"fraction") == 0) scaleflag = FRACTION;
      else error->all(FLERR,"Illegal fix recenter command");
      iarg += 2;
    } else error->all(FLERR,"Illegal fix recenter command");
  }

  // scale xcom,ycom,zcom

  double xscale,yscale,zscale;
  if (scaleflag == LATTICE) {
    xscale = domain->lattice->xlattice;
    yscale = domain->lattice->ylattice;
    zscale = domain->lattice->zlattice;
  }
  else xscale = yscale = zscale = 1.0;

  xcom *= xscale;
  ycom *= yscale;
  zcom *= zscale;

  // cannot have 0 atoms in group

  if (group->count(igroup) == 0)
    error->all(FLERR,"Fix recenter group has no atoms");
}

/* ---------------------------------------------------------------------- */

int FixRecenter::setmask()
{
  int mask = 0;
  mask |= INITIAL_INTEGRATE;
  mask |= INITIAL_INTEGRATE_RESPA;
  return mask;
}

/* ---------------------------------------------------------------------- */

void FixRecenter::init()
{
  // warn if any integrate fix comes after this one

  int after = 0;
  int flag = 0;
  for (int i = 0; i < modify->nfix; i++) {
    if (strcmp(id,modify->fix[i]->id) == 0) after = 1;
    else if ((modify->fmask[i] & INITIAL_INTEGRATE) && after) flag = 1;
  }
  if (flag && comm->me == 0)
    error->warning(FLERR,"Fix recenter should come after all other integration fixes");

  masstotal = group->mass(igroup);

  // if any components of requested COM were INIT, store initial COM

  if (xinitflag || yinitflag || zinitflag) {
    double xcm[3];
    group->xcm(igroup,masstotal,xcm);
    xinit = xcm[0];
    yinit = xcm[1];
    zinit = xcm[2];
  }

  if (strstr(update->integrate_style,"respa"))
    nlevels_respa = ((Respa *) update->integrate)->nlevels;
}

/* ---------------------------------------------------------------------- */

void FixRecenter::initial_integrate(int vflag)
{
  // target COM
  // bounding box around domain works for both orthogonal and triclinic

  double xtarget,ytarget,ztarget;
  double *bboxlo,*bboxhi;

  if (scaleflag == FRACTION) {
    if (domain->triclinic == 0) {
      bboxlo = domain->boxlo;
      bboxhi = domain->boxhi;
    } else {
      bboxlo = domain->boxlo_bound;
      bboxhi = domain->boxhi_bound;
    }
  }

  if (xinitflag) xtarget = xinit;
  else if (scaleflag == FRACTION)
    xtarget = bboxlo[0] + xcom*(bboxhi[0] - bboxlo[0]);
  else xtarget = xcom;

  if (yinitflag) ytarget = yinit;
  else if (scaleflag == FRACTION)
    ytarget = bboxlo[1] + ycom*(bboxhi[1] - bboxlo[1]);
  else ytarget = ycom;

  if (zinitflag) ztarget = zinit;
  else if (scaleflag == FRACTION)
    ztarget = bboxlo[2] + zcom*(bboxhi[2] - bboxlo[2]);
  else ztarget = zcom;

  // current COM

  double xcm[3];
  group->xcm(igroup,masstotal,xcm);

  // shift coords by difference between actual COM and requested COM

  double **x = atom->x;
  int *mask = atom->mask;
  int nlocal = atom->nlocal;

  shift[0] = xflag ? (xtarget - xcm[0]) : 0.0;
  shift[1] = yflag ? (ytarget - xcm[1]) : 0.0;
  shift[2] = zflag ? (ztarget - xcm[2]) : 0.0;
  distance = sqrt(shift[0]*shift[0] + shift[1]*shift[1] + shift[2]*shift[2]);

  for (int i = 0; i < nlocal; i++)
    if (mask[i] & group2bit) {
      x[i][0] += shift[0];
      x[i][1] += shift[1];
      x[i][2] += shift[2];
    }
}

/* ---------------------------------------------------------------------- */

void FixRecenter::initial_integrate_respa(int vflag, int ilevel, int iloop)
{
  // outermost level - operate recenter
  // all other levels - nothing

  if (ilevel == nlevels_respa-1) initial_integrate(vflag);
}

/* ---------------------------------------------------------------------- */

double FixRecenter::compute_scalar()
{
  return distance;
}

/* ---------------------------------------------------------------------- */

double FixRecenter::compute_vector(int n)
{
  return shift[n];
<<<<<<< HEAD
}

/* ---------------------------------------------------------------------- */

void FixRecenter::initial_integrate_respa(int vflag, int ilevel, int iloop)
{
  // outermost level - operate recenter
  // all other levels - nothing

  if (ilevel == nlevels_respa-1) initial_integrate(vflag);
}
=======
}
>>>>>>> a14517d1
<|MERGE_RESOLUTION|>--- conflicted
+++ resolved
@@ -228,18 +228,4 @@
 double FixRecenter::compute_vector(int n)
 {
   return shift[n];
-<<<<<<< HEAD
-}
-
-/* ---------------------------------------------------------------------- */
-
-void FixRecenter::initial_integrate_respa(int vflag, int ilevel, int iloop)
-{
-  // outermost level - operate recenter
-  // all other levels - nothing
-
-  if (ilevel == nlevels_respa-1) initial_integrate(vflag);
-}
-=======
-}
->>>>>>> a14517d1
+}