--- conflicted
+++ resolved
@@ -752,11 +752,7 @@
         if (neighbor->dist_check)
           fprintf(screen,"Dangerous builds = " BIGINT_FORMAT "\n",
                   neighbor->ndanger);
-<<<<<<< HEAD
-        else fprintf(screen,"Dangerous builds = not checked\n");
-=======
         else fprintf(screen,"Dangerous builds not checked\n");
->>>>>>> 1bc274e5
       }
       if (logfile) {
         if (nall < 2.0e9)
@@ -773,11 +769,7 @@
         if (neighbor->dist_check)
           fprintf(logfile,"Dangerous builds = " BIGINT_FORMAT "\n",
                   neighbor->ndanger);
-<<<<<<< HEAD
-        else fprintf(logfile,"Dangerous builds = not checked\n");
-=======
         else fprintf(logfile,"Dangerous builds not checked\n");
->>>>>>> 1bc274e5
       }
     }
   }
