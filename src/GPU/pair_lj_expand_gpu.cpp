/* ----------------------------------------------------------------------
   LAMMPS - Large-scale Atomic/Molecular Massively Parallel Simulator
   http://lammps.sandia.gov, Sandia National Laboratories
   Steve Plimpton, sjplimp@sandia.gov
   
   Copyright (2003) Sandia Corporation.  Under the terms of Contract
   DE-AC04-94AL85000 with Sandia Corporation, the U.S. Government retains
   certain rights in this software.  This software is distributed under 
   the GNU General Public License.
   
   See the README file in the top-level LAMMPS directory.
------------------------------------------------------------------------- */

/* ----------------------------------------------------------------------
   Contributing author: Inderaj Bains (NVIDIA), ibains@nvidia.com
------------------------------------------------------------------------- */

#include "math.h"
#include "stdio.h"
#include "stdlib.h"
#include "pair_lj_expand_gpu.h"
#include "lmptype.h"
#include "atom.h"
#include "atom_vec.h"
#include "comm.h"
#include "force.h"
#include "neighbor.h"
#include "neigh_list.h"
#include "integrate.h"
#include "memory.h"
#include "error.h"
#include "neigh_request.h"
#include "universe.h"
#include "update.h"
#include "domain.h"
#include "string.h"
#include "gpu_extra.h"

// External functions from cuda library for atom decomposition

int lje_gpu_init(const int ntypes, double **cutsq, double **host_lj1,
		 double **host_lj2, double **host_lj3, double **host_lj4, 
		 double **offset, double **shift, double *special_lj, 
		 const int nlocal, const int nall, const int max_nbors,
		 const int maxspecial, const double cell_size, int &gpu_mode,
		 FILE *screen);
void lje_gpu_clear();
int ** lje_gpu_compute_n(const int ago, const int inum, const int nall,
			 double **host_x, int *host_type, double *sublo,
			 double *subhi, int *tag, int **nspecial,
			 int **special, const bool eflag, const bool vflag,
			 const bool eatom, const bool vatom, int &host_start,
			 int **ilist, int **jnum,
			 const double cpu_time, bool &success);
void lje_gpu_compute(const int ago, const int inum, const int nall,
		     double **host_x, int *host_type, int *ilist, int *numj,
		     int **firstneigh, const bool eflag, const bool vflag,
		     const bool eatom, const bool vatom, int &host_start,
		     const double cpu_time, bool &success);
double lje_gpu_bytes();

using namespace LAMMPS_NS;

/* ---------------------------------------------------------------------- */

PairLJExpandGPU::PairLJExpandGPU(LAMMPS *lmp) : PairLJExpand(lmp), gpu_mode(GPU_FORCE)
{
  respa_enable = 0;
  cpu_time = 0.0;
}

/* ----------------------------------------------------------------------
   free all arrays
------------------------------------------------------------------------- */

PairLJExpandGPU::~PairLJExpandGPU()
{
  lje_gpu_clear();
}

/* ---------------------------------------------------------------------- */

void PairLJExpandGPU::compute(int eflag, int vflag)
{
  if (eflag || vflag) ev_setup(eflag,vflag);
  else evflag = vflag_fdotr = 0;
  
  int nall = atom->nlocal + atom->nghost;
  int inum, host_start;
  
  bool success = true;
  int *ilist, *numneigh, **firstneigh;    
  if (gpu_mode != GPU_FORCE) {
    inum = atom->nlocal;
    firstneigh = lje_gpu_compute_n(neighbor->ago, inum, nall, atom->x,
				   atom->type, domain->sublo, domain->subhi,
				   atom->tag, atom->nspecial, atom->special,
				   eflag, vflag, eflag_atom, vflag_atom,
				   host_start, &ilist, &numneigh, cpu_time,
				   success);
  } else {
    inum = list->inum;
    ilist = list->ilist;
    numneigh = list->numneigh;
    firstneigh = list->firstneigh;
    lje_gpu_compute(neighbor->ago, inum, nall, atom->x, atom->type,
		    ilist, numneigh, firstneigh, eflag, vflag, eflag_atom,
		    vflag_atom, host_start, cpu_time, success);
  }
  if (!success)
    error->one(FLERR,"Out of memory on GPGPU");

  if (host_start<inum) {
    cpu_time = MPI_Wtime();
    cpu_compute(host_start, inum, eflag, vflag, ilist, numneigh, firstneigh);
    cpu_time = MPI_Wtime() - cpu_time;
  }
}

/* ----------------------------------------------------------------------
   init specific to this pair style
------------------------------------------------------------------------- */

void PairLJExpandGPU::init_style()
{
  if (force->newton_pair) 
<<<<<<< HEAD
    error->all("Cannot use newton pair with lj/expand/gpu pair style");
=======
    error->all(FLERR,"Cannot use newton pair with lj/expand/gpu pair style");
>>>>>>> 667fde6a

  // Repeat cutsq calculation because done after call to init_style
  double maxcut = -1.0;
  double cut;
  for (int i = 1; i <= atom->ntypes; i++) {
    for (int j = i; j <= atom->ntypes; j++) {
      if (setflag[i][j] != 0 || (setflag[i][i] != 0 && setflag[j][j] != 0)) {
        cut = init_one(i,j);
        cut *= cut;
        if (cut > maxcut)
          maxcut = cut;
        cutsq[i][j] = cutsq[j][i] = cut;
      } else
        cutsq[i][j] = cutsq[j][i] = 0.0;
    }
  }
  double cell_size = sqrt(maxcut) + neighbor->skin;

  int maxspecial=0;
  if (atom->molecular)
    maxspecial=atom->maxspecial;
  int success = lje_gpu_init(atom->ntypes+1, cutsq, lj1, lj2, lj3, lj4,
			     offset, shift, force->special_lj, atom->nlocal,
			     atom->nlocal+atom->nghost, 300, maxspecial,
			     cell_size, gpu_mode, screen);
  GPU_EXTRA::check_flag(success,error,world);

  if (gpu_mode == GPU_FORCE) {
    int irequest = neighbor->request(this);
    neighbor->requests[irequest]->half = 0;
    neighbor->requests[irequest]->full = 1;
  }
}

/* ---------------------------------------------------------------------- */

double PairLJExpandGPU::memory_usage()
{
  double bytes = Pair::memory_usage();
  return bytes + lje_gpu_bytes();
}

/* ---------------------------------------------------------------------- */

void PairLJExpandGPU::cpu_compute(int start, int inum, int eflag, int vflag,
				  int *ilist, int *numneigh, int **firstneigh)
{
  int i,j,ii,jj,jnum,itype,jtype;
  double xtmp,ytmp,ztmp,delx,dely,delz,evdwl,fpair;
  double rsq,r2inv,r6inv,forcelj,factor_lj;
  double r,rshift,rshiftsq;
  int *jlist;

  double **x = atom->x;
  double **f = atom->f;
  int *type = atom->type;
  double *special_lj = force->special_lj;

  // loop over neighbors of my atoms

  for (ii = start; ii < inum; ii++) {
    i = ilist[ii];
    xtmp = x[i][0];
    ytmp = x[i][1];
    ztmp = x[i][2];
    itype = type[i];
    jlist = firstneigh[i];
    jnum = numneigh[i];

    for (jj = 0; jj < jnum; jj++) {
      j = jlist[jj];
      factor_lj = special_lj[sbmask(j)];
      j &= NEIGHMASK;

      delx = xtmp - x[j][0];
      dely = ytmp - x[j][1];
      delz = ztmp - x[j][2];
      rsq = delx*delx + dely*dely + delz*delz;
      jtype = type[j];

      if (rsq < cutsq[itype][jtype]) {
	r = sqrt(rsq);
	rshift = r - shift[itype][jtype];
	rshiftsq = rshift*rshift;
	r2inv = 1.0/rshiftsq;
	r6inv = r2inv*r2inv*r2inv;
	forcelj = r6inv * (lj1[itype][jtype]*r6inv - lj2[itype][jtype]);
	fpair = factor_lj*forcelj/rshift/r;

	f[i][0] += delx*fpair;
	f[i][1] += dely*fpair;
	f[i][2] += delz*fpair;

	if (eflag) {
	  evdwl = r6inv*(lj3[itype][jtype]*r6inv-lj4[itype][jtype]) -
	    offset[itype][jtype];
	  evdwl *= factor_lj;
	}

	if (evflag) ev_tally_full(i,evdwl,0.0,fpair,delx,dely,delz);
      }
    }
  }
}<|MERGE_RESOLUTION|>--- conflicted
+++ resolved
@@ -124,11 +124,7 @@
 void PairLJExpandGPU::init_style()
 {
   if (force->newton_pair) 
-<<<<<<< HEAD
-    error->all("Cannot use newton pair with lj/expand/gpu pair style");
-=======
     error->all(FLERR,"Cannot use newton pair with lj/expand/gpu pair style");
->>>>>>> 667fde6a
 
   // Repeat cutsq calculation because done after call to init_style
   double maxcut = -1.0;
