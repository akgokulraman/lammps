/* ----------------------------------------------------------------------
   LAMMPS - Large-scale Atomic/Molecular Massively Parallel Simulator
   http://lammps.sandia.gov, Sandia National Laboratories
   Steve Plimpton, sjplimp@sandia.gov
   
   Copyright (2003) Sandia Corporation.  Under the terms of Contract
   DE-AC04-94AL85000 with Sandia Corporation, the U.S. Government retains
   certain rights in this software.  This software is distributed under 
   the GNU General Public License.
   
   See the README file in the top-level LAMMPS directory.
------------------------------------------------------------------------- */

/* ----------------------------------------------------------------------
   Contributing author: Mike Brown (SNL)
------------------------------------------------------------------------- */

#include "lmptype.h"
#include "math.h"
#include "stdio.h"
#include "stdlib.h"
#include "pair_cg_cmm_coul_long_gpu.h"
#include "atom.h"
#include "atom_vec.h"
#include "comm.h"
#include "force.h"
#include "neighbor.h"
#include "neigh_list.h"
#include "integrate.h"
#include "memory.h"
#include "error.h"
#include "neigh_request.h"
#include "universe.h"
#include "update.h"
#include "domain.h"
#include "string.h"
#include "kspace.h"
#include "gpu_extra.h"

#define EWALD_F   1.12837917
#define EWALD_P   0.3275911
#define A1        0.254829592
#define A2       -0.284496736
#define A3        1.421413741
#define A4       -1.453152027
#define A5        1.061405429

// External functions from cuda library for atom decomposition

int cmml_gpu_init(const int ntypes, double **cutsq, int **cg_type,
		  double **host_lj1, double **host_lj2, double **host_lj3,
		  double **host_lj4, double **offset, double *special_lj,
		  const int nlocal, const int nall, const int max_nbors,
		  const int maxspecial, const double cell_size, int &gpu_mode,
		  FILE *screen, double **host_cut_ljsq, double host_cut_coulsq,
		  double *host_special_coul, const double qqrd2e,
		  const double g_ewald);
void cmml_gpu_clear();
int ** cmml_gpu_compute_n(const int ago, const int inum, const int nall,
			  double **host_x, int *host_type, double *sublo,
			  double *subhi, int *tag, int **nspecial,
			  int **special, const bool eflag, const bool vflag,
			  const bool eatom, const bool vatom, int &host_start,
			  int **ilist, int **jnum, const double cpu_time,
			  bool &success, double *host_q, double *boxlo,
			  double *prd);
void cmml_gpu_compute(const int ago, const int inum, const int nall,
		      double **host_x, int *host_type, int *ilist, int *numj,
		      int **firstneigh, const bool eflag, const bool vflag,
		      const bool eatom, const bool vatom, int &host_start,
		      const double cpu_time, bool &success, double *host_q,
		      const int nlocal, double *boxlo, double *prd);
double cmml_gpu_bytes();

using namespace LAMMPS_NS;

/* ---------------------------------------------------------------------- */

PairCGCMMCoulLongGPU::PairCGCMMCoulLongGPU(LAMMPS *lmp) : PairCGCMMCoulLong(lmp), gpu_mode(GPU_FORCE)
{
  respa_enable = 0;
  cpu_time = 0.0;
}

/* ----------------------------------------------------------------------
   free all arrays
------------------------------------------------------------------------- */

PairCGCMMCoulLongGPU::~PairCGCMMCoulLongGPU()
{
  cmml_gpu_clear();
}

/* ---------------------------------------------------------------------- */

void PairCGCMMCoulLongGPU::compute(int eflag, int vflag)
{
  if (eflag || vflag) ev_setup(eflag,vflag);
  else evflag = vflag_fdotr = 0;
  
  int nall = atom->nlocal + atom->nghost;
  int inum, host_start;
  
  bool success = true;
  int *ilist, *numneigh, **firstneigh;    
  if (gpu_mode != GPU_FORCE) {
    inum = atom->nlocal;
    firstneigh = cmml_gpu_compute_n(neighbor->ago, inum, nall, atom->x,
				    atom->type, domain->sublo, domain->subhi,
				    atom->tag, atom->nspecial, atom->special,
				    eflag, vflag, eflag_atom, vflag_atom,
				    host_start, &ilist, &numneigh, cpu_time,
				    success, atom->q, domain->boxlo,
				    domain->prd);
  } else {
    inum = list->inum;
    ilist = list->ilist;
    numneigh = list->numneigh;
    firstneigh = list->firstneigh;
    cmml_gpu_compute(neighbor->ago, inum, nall, atom->x, atom->type,
		     ilist, numneigh, firstneigh, eflag, vflag, eflag_atom,
		     vflag_atom, host_start, cpu_time, success, atom->q,
		     atom->nlocal, domain->boxlo, domain->prd);
  }
  if (!success)
    error->one(FLERR,"Out of memory on GPGPU");

  if (host_start<inum) {
    cpu_time = MPI_Wtime();
    cpu_compute(host_start, inum, eflag, vflag, ilist, numneigh, firstneigh);
    cpu_time = MPI_Wtime() - cpu_time;
  }
}

/* ----------------------------------------------------------------------
   init specific to this pair style
------------------------------------------------------------------------- */

void PairCGCMMCoulLongGPU::init_style()
{
  cut_respa = NULL;

  if (!atom->q_flag)
<<<<<<< HEAD
    error->all("Pair style cg/cmm/coul/long/gpu requires atom attribute q");
  if (force->newton_pair) 
    error->all("Cannot use newton pair with GPU cg/cmm/coul/long/gpu pair style");
=======
    error->all(FLERR,"Pair style cg/cmm/coul/long/gpu requires atom attribute q");
  if (force->newton_pair) 
    error->all(FLERR,"Cannot use newton pair with cg/cmm/coul/long/gpu pair style");
>>>>>>> 667fde6a

  // Repeat cutsq calculation because done after call to init_style
  double maxcut = -1.0;
  double cut;
  for (int i = 1; i <= atom->ntypes; i++) {
    for (int j = i; j <= atom->ntypes; j++) {
      if (setflag[i][j] != 0 || (setflag[i][i] != 0 && setflag[j][j] != 0)) {
        cut = init_one(i,j);
        cut *= cut;
        if (cut > maxcut)
          maxcut = cut;
        cutsq[i][j] = cutsq[j][i] = cut;
      } else
        cutsq[i][j] = cutsq[j][i] = 0.0;
    }
  }
  double cell_size = sqrt(maxcut) + neighbor->skin;

  // insure use of KSpace long-range solver, set g_ewald

  if (force->kspace == NULL)
    error->all(FLERR,"Pair style is incompatible with KSpace style");
  g_ewald = force->kspace->g_ewald;

  // setup force tables

  if (ncoultablebits) init_tables();

  int maxspecial=0;
  if (atom->molecular)
    maxspecial=atom->maxspecial;
  int success = cmml_gpu_init(atom->ntypes+1, cutsq, cg_type, lj1, lj2, lj3,
			      lj4, offset, force->special_lj, atom->nlocal,
			      atom->nlocal+atom->nghost, 300, maxspecial,
			      cell_size, gpu_mode, screen, cut_ljsq,
			      cut_coulsq_global, force->special_coul,
			      force->qqrd2e, g_ewald);
  GPU_EXTRA::check_flag(success,error,world);

  if (gpu_mode == GPU_FORCE) {
    int irequest = neighbor->request(this);
    neighbor->requests[irequest]->half = 0;
    neighbor->requests[irequest]->full = 1;
  }
}

/* ---------------------------------------------------------------------- */

double PairCGCMMCoulLongGPU::memory_usage()
{
  double bytes = Pair::memory_usage();
  return bytes + cmml_gpu_bytes();
}

/* ---------------------------------------------------------------------- */

void PairCGCMMCoulLongGPU::cpu_compute(int start, int inum, int eflag,
				       int vflag, int *ilist, int *numneigh,
				       int **firstneigh)
{
  int i,j,ii,jj,jnum,itype,jtype,itable;
  double qtmp,xtmp,ytmp,ztmp,delx,dely,delz;
  double fraction,table;
  double r,r2inv,r6inv,forcecoul,forcelj,factor_coul,factor_lj;
  double grij,expm2,prefactor,t,erfc;
  int *jlist;
  double rsq;

  double **x = atom->x;
  double **f = atom->f;
  double *q = atom->q;
  int *type = atom->type;
  int nlocal = atom->nlocal;
  int nall = nlocal + atom->nghost;
  double *special_coul = force->special_coul;
  double *special_lj = force->special_lj;
  double qqrd2e = force->qqrd2e;

  // loop over neighbors of my atoms

  for (ii = start; ii < inum; ii++) {
    i = ilist[ii];
    qtmp = q[i];
    xtmp = x[i][0];
    ytmp = x[i][1];
    ztmp = x[i][2];
    itype = type[i];
    jlist = firstneigh[i];
    jnum = numneigh[i];

    for (jj = 0; jj < jnum; jj++) {
      j = jlist[jj];
      factor_lj = special_lj[sbmask(j)];
      factor_coul = special_coul[sbmask(j)];
      j &= NEIGHMASK;

      const double delx = xtmp - x[j][0];
      const double dely = ytmp - x[j][1];
      const double delz = ztmp - x[j][2];
      const double rsq = delx*delx + dely*dely + delz*delz;
      const int jtype = type[j];

      double evdwl = 0.0;
      double ecoul = 0.0;
      double fpair = 0.0;

      if (rsq < cutsq[itype][jtype]) {
        const double r2inv = 1.0/rsq;
        const int cgt=cg_type[itype][jtype];

        double forcelj  = 0.0;
        double forcecoul = 0.0;

        if (rsq < cut_ljsq[itype][jtype]) {
          forcelj=factor_lj;
          if (eflag) evdwl=factor_lj;

          if (cgt == CG_LJ12_4) {
            const double r4inv=r2inv*r2inv;
            forcelj *= r4inv*(lj1[itype][jtype]*r4inv*r4inv
                       - lj2[itype][jtype]);
            if (eflag) {
              evdwl *= r4inv*(lj3[itype][jtype]*r4inv*r4inv
                       - lj4[itype][jtype]) - offset[itype][jtype];
            }
          } else if (cgt == CG_LJ9_6) {
            const double r3inv = r2inv*sqrt(r2inv);
            const double r6inv = r3inv*r3inv;
            forcelj *= r6inv*(lj1[itype][jtype]*r3inv
                       - lj2[itype][jtype]);
            if (eflag) {
              evdwl *= r6inv*(lj3[itype][jtype]*r3inv
                        - lj4[itype][jtype]) - offset[itype][jtype];
            }
          } else {
            const double r6inv = r2inv*r2inv*r2inv;
            forcelj *= r6inv*(lj1[itype][jtype]*r6inv
                       - lj2[itype][jtype]);
            if (eflag) {
              evdwl *= r6inv*(lj3[itype][jtype]*r6inv
                       - lj4[itype][jtype]) - offset[itype][jtype];
            }
          }
        }

        if (rsq < cut_coulsq_global) {
          if (!ncoultablebits || rsq <= tabinnersq) {
            const double r = sqrt(rsq);
            const double grij = g_ewald * r;
            const double expm2 = exp(-grij*grij);
            const double t = 1.0 / (1.0 + EWALD_P*grij);
            const double erfc = t * (A1+t*(A2+t*(A3+t*(A4+t*A5)))) * expm2;
            const double prefactor = qqrd2e * qtmp*q[j]/r;
            forcecoul = prefactor * (erfc + EWALD_F*grij*expm2);
            if (eflag) ecoul = prefactor*erfc;
            if (factor_coul < 1.0) {
              forcecoul -= (1.0-factor_coul)*prefactor;
              if (eflag) ecoul -= (1.0-factor_coul)*prefactor;
            }
          } else {
            union_int_float_t rsq_lookup;
            rsq_lookup.f = rsq;
            int itable = rsq_lookup.i & ncoulmask;
            itable >>= ncoulshiftbits;
            const double fraction = (rsq_lookup.f - rtable[itable]) *
                                     drtable[itable];
            const double table = ftable[itable] + fraction*dftable[itable];
            forcecoul = qtmp*q[j] * table;
            if (eflag) {
              const double table2 = etable[itable] + fraction*detable[itable];
              ecoul = qtmp*q[j] * table2;
            }
            if (factor_coul < 1.0) {
              const double table2 = ctable[itable] + fraction*dctable[itable];
              const double prefactor = qtmp*q[j] * table2;
              forcecoul -= (1.0-factor_coul)*prefactor;
              if (eflag) ecoul -= (1.0-factor_coul)*prefactor;
            }
          }
        }
        fpair = (forcecoul + forcelj) * r2inv;

	f[i][0] += delx*fpair;
	f[i][1] += dely*fpair;
	f[i][2] += delz*fpair;

	if (evflag) ev_tally_full(i,evdwl,ecoul,fpair,delx,dely,delz);
      }
    }
  }
}<|MERGE_RESOLUTION|>--- conflicted
+++ resolved
@@ -141,15 +141,9 @@
   cut_respa = NULL;
 
   if (!atom->q_flag)
-<<<<<<< HEAD
-    error->all("Pair style cg/cmm/coul/long/gpu requires atom attribute q");
-  if (force->newton_pair) 
-    error->all("Cannot use newton pair with GPU cg/cmm/coul/long/gpu pair style");
-=======
     error->all(FLERR,"Pair style cg/cmm/coul/long/gpu requires atom attribute q");
   if (force->newton_pair) 
     error->all(FLERR,"Cannot use newton pair with cg/cmm/coul/long/gpu pair style");
->>>>>>> 667fde6a
 
   // Repeat cutsq calculation because done after call to init_style
   double maxcut = -1.0;
