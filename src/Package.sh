# Package.sh = package management, called from Makefile
# Syntax: sh Package.sh DIR status/update/overwrite/diff

# package is already installed if any package *.cpp or *.h file is in src
# else not installed

cd $1

installed=0
for file in *.cpp *.h; do
  if (test -e ../$file) then
    installed=1
  fi
done

# status
# if installed:
# issue warning if any package file is not in src or is different

if (test $2 = "status") then
  if (test $installed = 1) then
    echo "Installed YES: package $1"
    for file in *.cpp *.h; do
      if (test ! -e ../$file) then
        echo "  src/$file does not exist"
      elif (test "`diff --brief $file ../$file`" != "") then
        echo "  src/$file and $1/$file are different"
      fi
    done
  else
    echo "Installed  NO: package $1"
  fi

# update
# if installed:
# cp package file to src if doesn't exist or is different

elif (test $2 = "update") then
  echo "Updating src files from $1 package files"
  if (test $installed = 1) then
<<<<<<< HEAD
    if (test ! -e Package.sh) then
      for file in *.cpp *.h; do
        if (test ! -e ../$file) then
          echo "  creating src/$file"
          cp $file ..
        elif (test "`diff --brief $file ../$file`" != "") then
          echo "  updating src/$file"
          cp $file ..
        fi
      done
    else
      ${BSH-/bin/sh} Package.sh
    fi
=======
    for file in *.cpp *.h; do
      if (test ! -e ../$file) then
        continue
      elif (test "`diff --brief $file ../$file`" != "") then
        echo "  updating src/$file"
        cp $file ..
      fi
    done
>>>>>>> a8825138
  else
    echo "  $1 package is not installed, no action"
  fi

# overwrite
# if installed:
# if package file not in src, issue warning
# if src file different than package file, overwrite package file

elif (test $2 = "overwrite") then
  echo "Overwriting $1 package files with src files"
  if (test $installed = 1) then
    for file in *.cpp *.h; do
      if (test ! -e ../$file) then
        continue
      elif (test "`diff --brief $file ../$file`" != "") then
        echo "  overwriting $1/$file"
        cp ../$file .
      fi
    done
  else
    echo "  $1 package is not installed, no action"
  fi

# diff
# if installed:
# show any differences between src files and package files

elif (test $2 = "diff") then
  if (test $installed = 1) then
    echo "Installed YES: package $1"
    for file in *.cpp *.h; do
      if (test ! -e ../$file) then
        echo "************************************************************************"
        echo "  src/$file does not exist"
        echo "************************************************************************"
      elif (test "`diff --brief $file ../$file`" != "") then
        echo "************************************************************************"
        echo "diff $1/$file src/$file "
        echo "************************************************************************"
	diff $file  ../$file 
      fi
    done
  fi
fi


<|MERGE_RESOLUTION|>--- conflicted
+++ resolved
@@ -38,30 +38,12 @@
 elif (test $2 = "update") then
   echo "Updating src files from $1 package files"
   if (test $installed = 1) then
-<<<<<<< HEAD
-    if (test ! -e Package.sh) then
-      for file in *.cpp *.h; do
-        if (test ! -e ../$file) then
-          echo "  creating src/$file"
-          cp $file ..
-        elif (test "`diff --brief $file ../$file`" != "") then
-          echo "  updating src/$file"
-          cp $file ..
-        fi
-      done
-    else
-      ${BSH-/bin/sh} Package.sh
-    fi
-=======
     for file in *.cpp *.h; do
       if (test ! -e ../$file) then
         continue
       elif (test "`diff --brief $file ../$file`" != "") then
-        echo "  updating src/$file"
-        cp $file ..
       fi
     done
->>>>>>> a8825138
   else
     echo "  $1 package is not installed, no action"
   fi
