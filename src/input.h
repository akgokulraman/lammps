/* -*- c++ -*- ----------------------------------------------------------
   LAMMPS - Large-scale Atomic/Molecular Massively Parallel Simulator
   http://lammps.sandia.gov, Sandia National Laboratories
   Steve Plimpton, sjplimp@sandia.gov

   Copyright (2003) Sandia Corporation.  Under the terms of Contract
   DE-AC04-94AL85000 with Sandia Corporation, the U.S. Government retains
   certain rights in this software.  This software is distributed under
   the GNU General Public License.

   See the README file in the top-level LAMMPS directory.
------------------------------------------------------------------------- */

#ifndef LMP_INPUT_H
#define LMP_INPUT_H

#include "stdio.h"
#include "pointers.h"
#include <map>
#include <string>

namespace LAMMPS_NS {

class Input : protected Pointers {
 public:
  int narg;                    // # of command args
  char **arg;                  // parsed args for command
  class Variable *variable;    // defined variables

  Input(class LAMMPS *, int, char **);
  virtual ~Input();
  void file();                   // process all input
  void file(const char *);       // process an input script
  char *one(const char *);       // process a single command
  void substitute(char *&, char *&, int &, int &, int);  
                                 // substitute for variables in a string

 private:
  int me;                      // proc ID
  char *command;               // ptr to current command
  int maxarg;                  // max # of args in arg
  char *line,*copy,*work;      // input line & copy and work string
  int maxline,maxcopy,maxwork; // max lengths of char strings
  int echo_screen;             // 0 = no, 1 = yes
  int echo_log;                // 0 = no, 1 = yes
  int nfile,maxfile;           // current # and max # of open input files
  int label_active;            // 0 = no label, 1 = looking for label
  char *labelstr;              // label string being looked for
  int jump_skip;               // 1 if skipping next jump, 0 otherwise
  int ifthenelse_flag;         // 1 if executing commands inside an if-then-else

  FILE **infiles;              // list of open input files

  typedef void (*CommandCreator)(LAMMPS *, int, char **);
  std::map<std::string,CommandCreator> *command_map;

  template <typename T> static void command_creator(LAMMPS *, int, char **);

  void parse();                          // parse an input text line
  char *nextword(char *, char **);       // find next word in string with quotes
  int numtriple(char *);                 // count number of triple quotes
  void reallocate(char *&, int &, int);  // reallocate a char string
  int execute_command();                 // execute a single command

  void clear();                 // input script commands
  void echo();
  void ifthenelse();
  void include();
  void jump();
  void label();
  void log();
  void next_command();
  void partition();
  void print();
  void python();
  void quit();
  void shell();
  void variable_command();

  void angle_coeff();           // LAMMPS commands
  void angle_style();
  void atom_modify();
  void atom_style();
  void bond_coeff();
  void bond_style();
  void boundary();
  void box();
  void comm_modify();
  void comm_style();
  void compute();
  void compute_modify();
  void dielectric();
  void dihedral_coeff();
  void dihedral_style();
  void dimension();
  void dump();
  void dump_modify();
  void fix();
  void fix_modify();
  void group_command();
  void improper_coeff();
  void improper_style();
  void kspace_modify();
  void kspace_style();
  void lattice();
  void mass();
  void min_modify();
  void min_style();
  void molecule();
  void neigh_modify();
  void neighbor_command();
  void newton();
  void package();
  void pair_coeff();
  void pair_modify();
  void pair_style();
  void pair_write();
  void processors();
  void region();
  void reset_timestep();
  void restart();
  void run_style();
  void special_bonds();
  void suffix();
  void thermo();
  void thermo_modify();
  void thermo_style();
  void timestep();
<<<<<<< HEAD
  void timers();
=======
  void timer_command();
>>>>>>> c20049b5
  void uncompute();
  void undump();
  void unfix();
  void units();
};

}

#endif

/* ERROR/WARNING messages:

E: Label wasn't found in input script

Self-explanatory.

E: Unknown command: %s

The command is not known to LAMMPS.  Check the input script.

E: Invalid use of library file() function

This function is called thru the library interface.  This
error should not occur.  Contact the developers if it does.

E: Cannot open input script %s

Self-explanatory.

E: Unbalanced quotes in input line

No matching end double quote was found following a leading double
quote.

E: Input line quote not followed by whitespace

An end quote must be followed by whitespace.

E: Invalid variable name

Variable name used in an input script line is invalid.

E: Invalid immediate variable

Syntax of immediate value is incorrect.

E: Substitution for illegal variable

Input script line contained a variable that could not be substituted
for.

E: Illegal ... command

Self-explanatory.  Check the input script syntax and compare to the
documentation for the command.  You can use -echo screen as a
command-line option when running LAMMPS to see the offending line.

E: Cannot use include command within an if command

Self-explanatory.

E: Cannot open logfile %s

The LAMMPS log file specified in the input script cannot be opened.
Check that the path and name are correct.

E: Cannot open print file %s

Self-explanatory.

E: Angle_coeff command before simulation box is defined

The angle_coeff command cannot be used before a read_data,
read_restart, or create_box command.

E: Angle_coeff command before angle_style is defined

Coefficients cannot be set in the data file or via the angle_coeff
command until an angle_style has been assigned.

E: Angle_coeff command when no angles allowed

The chosen atom style does not allow for angles to be defined.

E: Angle_style command when no angles allowed

The chosen atom style does not allow for angles to be defined.

E: Atom_style command after simulation box is defined

The atom_style command cannot be used after a read_data,
read_restart, or create_box command.

E: Bond_coeff command before simulation box is defined

The bond_coeff command cannot be used before a read_data,
read_restart, or create_box command.

E: Bond_coeff command before bond_style is defined

Coefficients cannot be set in the data file or via the bond_coeff
command until an bond_style has been assigned.

E: Bond_coeff command when no bonds allowed

The chosen atom style does not allow for bonds to be defined.

E: Bond_style command when no bonds allowed

The chosen atom style does not allow for bonds to be defined.

E: Boundary command after simulation box is defined

The boundary command cannot be used after a read_data, read_restart,
or create_box command.

E: Box command after simulation box is defined

The box command cannot be used after a read_data, read_restart, or
create_box command.

E: Dihedral_coeff command before simulation box is defined

The dihedral_coeff command cannot be used before a read_data,
read_restart, or create_box command.

E: Dihedral_coeff command before dihedral_style is defined

Coefficients cannot be set in the data file or via the dihedral_coeff
command until an dihedral_style has been assigned.

E: Dihedral_coeff command when no dihedrals allowed

The chosen atom style does not allow for dihedrals to be defined.

E: Dihedral_style command when no dihedrals allowed

The chosen atom style does not allow for dihedrals to be defined.

E: Dimension command after simulation box is defined

The dimension command cannot be used after a read_data,
read_restart, or create_box command.

E: Improper_coeff command before simulation box is defined

The improper_coeff command cannot be used before a read_data,
read_restart, or create_box command.

E: Improper_coeff command before improper_style is defined

Coefficients cannot be set in the data file or via the improper_coeff
command until an improper_style has been assigned.

E: Improper_coeff command when no impropers allowed

The chosen atom style does not allow for impropers to be defined.

E: Improper_style command when no impropers allowed

The chosen atom style does not allow for impropers to be defined.

E: KSpace style has not yet been set

Cannot use kspace_modify command until a kspace style is set.

E: Mass command before simulation box is defined

The mass command cannot be used before a read_data, read_restart, or
create_box command.

E: Min_style command before simulation box is defined

The min_style command cannot be used before a read_data, read_restart,
or create_box command.

E: Newton bond change after simulation box is defined

The newton command cannot be used to change the newton bond value
after a read_data, read_restart, or create_box command.

E: Package command after simulation box is defined

The package command cannot be used afer a read_data, read_restart, or
create_box command.

E: Package cuda command without USER-CUDA package enabled

The USER-CUDA package must be installed via "make yes-user-cuda"
before LAMMPS is built, and the "-c on" must be used to enable the
package.

E: Package gpu command without GPU package installed

The GPU package must be installed via "make yes-gpu" before LAMMPS is
built.

E: Package kokkos command without KOKKOS package enabled

The KOKKOS package must be installed via "make yes-kokkos" before
LAMMPS is built, and the "-k on" must be used to enable the package.

E: Package omp command without USER-OMP package installed

The USER-OMP package must be installed via "make yes-user-omp" before
LAMMPS is built.

E: Package intel command without USER-INTEL package installed

The USER-INTEL package must be installed via "make yes-user-intel"
before LAMMPS is built.

E: Pair_coeff command before simulation box is defined

The pair_coeff command cannot be used before a read_data,
read_restart, or create_box command.

E: Pair_coeff command before pair_style is defined

Self-explanatory.

E: Pair_modify command before pair_style is defined

Self-explanatory.

E: Pair_write command before pair_style is defined

Self-explanatory.

E: Processors command after simulation box is defined

The processors command cannot be used after a read_data, read_restart,
or create_box command.

E: Run_style command before simulation box is defined

The run_style command cannot be used before a read_data,
read_restart, or create_box command.

E: Units command after simulation box is defined

The units command cannot be used after a read_data, read_restart, or
create_box command.

*/<|MERGE_RESOLUTION|>--- conflicted
+++ resolved
@@ -28,7 +28,7 @@
   class Variable *variable;    // defined variables
 
   Input(class LAMMPS *, int, char **);
-  virtual ~Input();
+  ~Input();
   void file();                   // process all input
   void file(const char *);       // process an input script
   char *one(const char *);       // process a single command
@@ -126,11 +126,7 @@
   void thermo_modify();
   void thermo_style();
   void timestep();
-<<<<<<< HEAD
-  void timers();
-=======
   void timer_command();
->>>>>>> c20049b5
   void uncompute();
   void undump();
   void unfix();
