/* ----------------------------------------------------------------------
   LAMMPS - Large-scale Atomic/Molecular Massively Parallel Simulator
   http://lammps.sandia.gov, Sandia National Laboratories
   Steve Plimpton, sjplimp@sandia.gov

   Copyright (2003) Sandia Corporation.  Under the terms of Contract
   DE-AC04-94AL85000 with Sandia Corporation, the U.S. Government retains
   certain rights in this software.  This software is distributed under
   the GNU General Public License.

   See the README file in the top-level LAMMPS directory.
------------------------------------------------------------------------- */

#include "fix_ave_spatial.h"
#include "comm.h"
#include "error.h"

using namespace LAMMPS_NS;

/* ---------------------------------------------------------------------- */

FixAveSpatial::FixAveSpatial(LAMMPS *lmp, int narg, char **arg) :
  Fix(lmp, narg, arg)
{
  const char *message = "\n"
    "NOTE: The fix ave/spatial command has been replaced by the\n"
    "more general fix ave/chunk and compute chunk/atom commands.\n"
    "All ave/spatial functionality is available in the new commands.\n"
    "These ave/spatial keywords & options are part of fix ave/chunk:\n"
    "  Nevery, Nrepeat, Nfreq, input values, norm, ave, file, overwrite, title123\n"
    "These ave/spatial keywords & options for binning are part of compute chunk/atom:\n"
    "  dim, origin, delta, region, bound, discard, units\n\n";

<<<<<<< HEAD
  if (atom->nmax > maxatom) {
    maxatom = atom->nmax;
    memory->destroy(bin);
    memory->create(bin,maxatom,"ave/spatial:bin");
  }

  if (ndim == 1) atom2bin1d();
  else if (ndim == 2) atom2bin2d();
  else atom2bin3d();

  // perform the computation for one sample
  // accumulate results of attributes,computes,fixes,variables to local copy
  // sum within each bin, only include atoms in fix group
  // compute/fix/variable may invoke computes so wrap with clear/add

  modify->clearstep_compute();

  for (m = 0; m < nvalues; m++) {
    n = value2index[m];
    j = argindex[m];

    // V,F adds velocities,forces to values

    if (which[m] == V || which[m] == F) {
      double **attribute;
      if (which[m] == V) attribute = atom->v;
      else attribute = atom->f;

      if (!regionflag) {
        for (i = 0; i < nlocal; i++)
          if (mask[i] & groupbit && bin[i] >= 0)
            values_one[bin[i]][m] += attribute[i][j];
      } else {
        for (i = 0; i < nlocal; i++)
          if (mask[i] & groupbit && region->match(x[i][0],x[i][1],x[i][2]) &&
              bin[i] >= 0)
            values_one[bin[i]][m] += attribute[i][j];
      }

    // DENSITY_NUMBER adds 1 to values

    } else if (which[m] == DENSITY_NUMBER) {

      if (!regionflag) {
        for (i = 0; i < nlocal; i++)
          if (mask[i] & groupbit && bin[i] >= 0)
            values_one[bin[i]][m] += 1.0;
      } else {
        for (i = 0; i < nlocal; i++)
          if (mask[i] & groupbit && region->match(x[i][0],x[i][1],x[i][2]) &&
              bin[i] >= 0)
            values_one[bin[i]][m] += 1.0;
      }

    // DENSITY_MASS adds mass to values

    } else if (which[m] == DENSITY_MASS) {
      int *type = atom->type;
      double *mass = atom->mass;
      double *rmass = atom->rmass;

      if (!regionflag) {
        for (i = 0; i < nlocal; i++)
          if (mask[i] & groupbit && bin[i] >= 0) {
            if (rmass) values_one[bin[i]][m] += rmass[i];
            else values_one[bin[i]][m] += mass[type[i]];
          }
      } else {
        for (i = 0; i < nlocal; i++)
          if (mask[i] & groupbit && region->match(x[i][0],x[i][1],x[i][2]) &&
              bin[i] >= 0) {
            if (rmass) values_one[bin[i]][m] += rmass[i];
            else values_one[bin[i]][m] += mass[type[i]];
          }
      }

    // COMPUTE adds its scalar or vector component to values
    // invoke compute if not previously invoked

    } else if (which[m] == COMPUTE) {
      Compute *compute = modify->compute[n];
      if (!(compute->invoked_flag & INVOKED_PERATOM)) {
        compute->compute_peratom();
        compute->invoked_flag |= INVOKED_PERATOM;
      }
      double *vector = compute->vector_atom;
      double **array = compute->array_atom;
      int jm1 = j - 1;

      if (!regionflag) {
        for (i = 0; i < nlocal; i++)
          if (mask[i] & groupbit && bin[i] >= 0) {
            if (j == 0) values_one[bin[i]][m] += vector[i];
            else values_one[bin[i]][m] += array[i][jm1];
          }
      } else {
        for (i = 0; i < nlocal; i++)
          if (mask[i] & groupbit && region->match(x[i][0],x[i][1],x[i][2]) &&
              bin[i] >= 0) {
            if (j == 0) values_one[bin[i]][m] += vector[i];
            else values_one[bin[i]][m] += array[i][jm1];
          }
      }

    // FIX adds its scalar or vector component to values
    // access fix fields, guaranteed to be ready

    } else if (which[m] == FIX) {
      double *vector = modify->fix[n]->vector_atom;
      double **array = modify->fix[n]->array_atom;
      int jm1 = j - 1;

      if (!regionflag) {
        for (i = 0; i < nlocal; i++)
          if (mask[i] & groupbit && bin[i] >= 0) {
            if (j == 0) values_one[bin[i]][m] += vector[i];
            else values_one[bin[i]][m] += array[i][jm1];
          }
      } else {
        for (i = 0; i < nlocal; i++)
          if (mask[i] & groupbit && region->match(x[i][0],x[i][1],x[i][2]) &&
              bin[i] >= 0) {
            if (j == 0) values_one[bin[i]][m] += vector[i];
            else values_one[bin[i]][m] += array[i][jm1];
          }
      }

    // VARIABLE adds its per-atom quantities to values
    // evaluate atom-style variable

    } else if (which[m] == VARIABLE) {
      if (atom->nmax > maxvar) {
        maxvar = atom->nmax;
        memory->destroy(varatom);
        memory->create(varatom,maxvar,"ave/spatial:varatom");
      }

      input->variable->compute_atom(n,igroup,varatom,1,0);

      if (!regionflag) {
        for (i = 0; i < nlocal; i++)
          if (mask[i] & groupbit && bin[i] >= 0)
            values_one[bin[i]][m] += varatom[i];
      } else {
        for (i = 0; i < nlocal; i++)
          if (mask[i] & groupbit && region->match(x[i][0],x[i][1],x[i][2]) &&
              bin[i] >= 0)
            values_one[bin[i]][m] += varatom[i];
      }
    }
  }

  // process a single sample
  // if normflag = ALL, accumulate values,count separately to many
  // if normflag = SAMPLE, one = value/count, accumulate one to many
  // exception is SAMPLE density: no normalization by atom count

  if (normflag == ALL) {
    for (m = 0; m < nbins; m++) {
      count_many[m] += count_one[m];
      for (j = 0; j < nvalues; j++)
        values_many[m][j] += values_one[m][j];
    }
  } else {
    MPI_Allreduce(count_one,count_many,nbins,MPI_DOUBLE,MPI_SUM,world);
    for (m = 0; m < nbins; m++) {
      if (count_many[m] > 0.0)
        for (j = 0; j < nvalues; j++) {
          if (which[j] == DENSITY_NUMBER || which[j] == DENSITY_MASS)
            values_many[m][j] += values_one[m][j];
          else values_many[m][j] += values_one[m][j]/count_many[m];
        }
      count_sum[m] += count_many[m];
    }
  }

  // done if irepeat < nrepeat
  // else reset irepeat and nvalid

  irepeat++;
  if (irepeat < nrepeat) {
    nvalid += nevery;
    modify->addstep_compute(nvalid);
    return;
  }

  irepeat = 0;
  nvalid = ntimestep+nfreq - (nrepeat-1)*nevery;
  modify->addstep_compute(nvalid);

  // time average across samples
  // if normflag = ALL, final is total value / total count
  // if normflag = SAMPLE, final is sum of ave / repeat
  // exception is densities: normalized by repeat, not total count

  double repeat = nrepeat;
  double mv2d = force->mv2d;

  if (normflag == ALL) {
    MPI_Allreduce(count_many,count_sum,nbins,MPI_DOUBLE,MPI_SUM,world);
    MPI_Allreduce(&values_many[0][0],&values_sum[0][0],nbins*nvalues,
                  MPI_DOUBLE,MPI_SUM,world);
    for (m = 0; m < nbins; m++) {
      if (count_sum[m] > 0.0)
        for (j = 0; j < nvalues; j++) {
          if (which[j] == DENSITY_NUMBER) values_sum[m][j] /= repeat;
          else if (which[j] == DENSITY_MASS) {
              values_sum[m][j] *= mv2d/repeat;
            } else values_sum[m][j] /= count_sum[m];
        }
      count_sum[m] /= repeat;
    }
  } else {
    MPI_Allreduce(&values_many[0][0],&values_sum[0][0],nbins*nvalues,
                  MPI_DOUBLE,MPI_SUM,world);
    for (m = 0; m < nbins; m++) {
      for (j = 0; j < nvalues; j++)
        values_sum[m][j] /= repeat;
      count_sum[m] /= repeat;
    }
  }

  // density is additionally normalized by bin volume

  for (j = 0; j < nvalues; j++)
    if (which[j] == DENSITY_NUMBER || which[j] == DENSITY_MASS)
      for (m = 0; m < nbins; m++)
        values_sum[m][j] /= bin_volume;

  // if ave = ONE, only single Nfreq timestep value is needed
  // if ave = RUNNING, combine with all previous Nfreq timestep values
  // if ave = WINDOW, comine with nwindow most recent Nfreq timestep values

  if (ave == ONE) {
    for (m = 0; m < nbins; m++) {
      for (i = 0; i < nvalues; i++)
        values_total[m][i] = values_sum[m][i];
      count_total[m] = count_sum[m];
    }
    norm = 1;

  } else if (ave == RUNNING) {
    for (m = 0; m < nbins; m++) {
      for (i = 0; i < nvalues; i++)
        values_total[m][i] += values_sum[m][i];
      count_total[m] += count_sum[m];
    }
    norm++;

  } else if (ave == WINDOW) {
    for (m = 0; m < nbins; m++) {
      for (i = 0; i < nvalues; i++) {
        values_total[m][i] += values_sum[m][i];
        if (window_limit) values_total[m][i] -= values_list[iwindow][m][i];
        values_list[iwindow][m][i] = values_sum[m][i];
      }
      count_total[m] += count_sum[m];
      if (window_limit) count_total[m] -= count_list[iwindow][m];
      count_list[iwindow][m] = count_sum[m];
    }

    iwindow++;
    if (iwindow == nwindow) {
      iwindow = 0;
      window_limit = 1;
    }
    if (window_limit) norm = nwindow;
    else norm = iwindow;
  }

  // output result to file

  if (fp && me == 0) {
    if (overwrite) fseek(fp,filepos,SEEK_SET);
    fprintf(fp,BIGINT_FORMAT " %d\n",ntimestep,nbins);
    if (ndim == 1) {
      for (m = 0; m < nbins; m++) {
        fprintf(fp,"  %d %g %g",m+1,coord[m][0],
                count_total[m]/norm);
        for (i = 0; i < nvalues; i++)
          fprintf(fp," %g",values_total[m][i]/norm);
        fprintf(fp,"\n");
      }
    } else if (ndim == 2)
      for (m = 0; m < nbins; m++) {
        fprintf(fp,"  %d %g %g %g",m+1,coord[m][0],coord[m][1],
                count_total[m]/norm);
        for (i = 0; i < nvalues; i++)
          fprintf(fp," %g",values_total[m][i]/norm);
        fprintf(fp,"\n");
      }
    else
      for (m = 0; m < nbins; m++) {
        fprintf(fp,"  %d %g %g %g %g",m+1,coord[m][0],coord[m][1],coord[m][2],
                count_total[m]/norm);
        for (i = 0; i < nvalues; i++)
          fprintf(fp," %g",values_total[m][i]/norm);
        fprintf(fp,"\n");
      }

    fflush(fp);
    if (overwrite) {
      long fileend = ftell(fp);
      if (fileend > 0) ftruncate(fileno(fp),fileend);
    }
  }
}

/* ----------------------------------------------------------------------
   setup 1d, 2d, or 3d bins and their extent and coordinates
   called at setup() and when averaging occurs if box size changes
------------------------------------------------------------------------- */

void FixAveSpatial::setup_bins()
{
  int i,j,k,m,n,idim;
  double lo,hi,coord1,coord2;

  // lo = bin boundary immediately below boxlo or minvalue
  // hi = bin boundary immediately above boxhi or maxvalue
  // allocate and initialize arrays based on new bin count

  double binlo[3],binhi[3];
  double *prd;
  if (scaleflag == REDUCED) {
    binlo[0] = domain->boxlo_lamda[0];
    binlo[1] = domain->boxlo_lamda[1];
    binlo[2] = domain->boxlo_lamda[2];
    binhi[0] = domain->boxhi_lamda[0];
    binhi[1] = domain->boxhi_lamda[1];
    binhi[2] = domain->boxhi_lamda[2];
    prd = domain->prd_lamda;
  } else {
    binlo[0] = domain->boxlo[0];
    binlo[1] = domain->boxlo[1];
    binlo[2] = domain->boxlo[2];
    binhi[0] = domain->boxhi[0];
    binhi[1] = domain->boxhi[1];
    binhi[2] = domain->boxhi[2];
    prd = domain->prd;
  }

  if (minflag[0] == COORD) binlo[0] = minvalue[0];
  if (minflag[1] == COORD) binlo[1] = minvalue[1];
  if (minflag[2] == COORD) binlo[2] = minvalue[2];
  if (maxflag[0] == COORD) binhi[0] = maxvalue[0];
  if (maxflag[1] == COORD) binhi[1] = maxvalue[1];
  if (maxflag[2] == COORD) binhi[2] = maxvalue[2];

  if (domain->dimension == 3)
    bin_volume = domain->xprd * domain->yprd * domain->zprd;
  else bin_volume = domain->xprd * domain->yprd;
  nbins = 1;

  for (m = 0; m < ndim; m++) {
    idim = dim[m];
    if (originflag[m] == LOWER) origin[m] = binlo[idim];
    else if (originflag[m] == UPPER) origin[m] = binhi[idim];
    else if (originflag[m] == CENTER)
      origin[m] = 0.5 * (binlo[idim] + binhi[idim]);

    if (origin[m] < binlo[idim]) {
      n = static_cast<int> ((binlo[idim] - origin[m]) * invdelta[m]);
      lo = origin[m] + n*delta[m];
    } else {
      n = static_cast<int> ((origin[m] - binlo[idim]) * invdelta[m]);
      lo = origin[m] - n*delta[m];
      if (lo > binlo[idim]) lo -= delta[m];
    }
    if (origin[m] < binhi[idim]) {
      n = static_cast<int> ((binhi[idim] - origin[m]) * invdelta[m]);
      hi = origin[m] + n*delta[m];
      if (hi < binhi[idim]) hi += delta[m];
    } else {
      n = static_cast<int> ((origin[m] - binhi[idim]) * invdelta[m]);
      hi = origin[m] - n*delta[m];
    }

    if (lo > hi) error->all(FLERR,"Invalid bin bounds in fix ave/spatial");

    offset[m] = lo;
    nlayers[m] = static_cast<int> ((hi-lo) * invdelta[m] + 0.5);
    nbins *= nlayers[m];
    bin_volume *= delta[m]/prd[idim];
  }

  size_array_rows = nbins;

  // reallocate bin arrays if needed

  if (nbins > maxbin) {
    maxbin = nbins;
    memory->grow(count_one,nbins,"ave/spatial:count_one");
    memory->grow(count_many,nbins,"ave/spatial:count_many");
    memory->grow(count_sum,nbins,"ave/spatial:count_sum");
    memory->grow(count_total,nbins,"ave/spatial:count_total");

    memory->grow(coord,nbins,ndim,"ave/spatial:coord");
    memory->grow(values_one,nbins,nvalues,"ave/spatial:values_one");
    memory->grow(values_many,nbins,nvalues,"ave/spatial:values_many");
    memory->grow(values_sum,nbins,nvalues,"ave/spatial:values_sum");
    memory->grow(values_total,nbins,nvalues,"ave/spatial:values_total");

    // only allocate count and values list for ave = WINDOW

    if (ave == WINDOW) {
      memory->create(count_list,nwindow,nbins,"ave/spatial:count_list");
      memory->create(values_list,nwindow,nbins,nvalues,
                     "ave/spatial:values_list");
    }

    // reinitialize regrown count/values total since they accumulate

    for (m = 0; m < nbins; m++) {
      for (i = 0; i < nvalues; i++) values_total[m][i] = 0.0;
      count_total[m] = 0.0;
    }
  }

  // set bin coordinates

  if (ndim == 1) {
    for (i = 0; i < nlayers[0]; i++)
      coord[i][0] = offset[0] + (i+0.5)*delta[0];
  } else if (ndim == 2) {
    m = 0;
    for (i = 0; i < nlayers[0]; i++) {
      coord1 = offset[0] + (i+0.5)*delta[0];
      for (j = 0; j < nlayers[1]; j++) {
        coord[m][0] = coord1;
        coord[m][1] = offset[1] + (j+0.5)*delta[1];
        m++;
      }
    }
  } else if (ndim == 3) {
    m = 0;
    for (i = 0; i < nlayers[0]; i++) {
      coord1 = offset[0] + (i+0.5)*delta[0];
      for (j = 0; j < nlayers[1]; j++) {
        coord2 = offset[1] + (j+0.5)*delta[1];
        for (k = 0; k < nlayers[2]; k++) {
          coord[m][0] = coord1;
          coord[m][1] = coord2;
          coord[m][2] = offset[2] + (k+0.5)*delta[2];
          m++;
        }
      }
    }
  }
}

/* ----------------------------------------------------------------------
   assign each atom to a 1d bin
------------------------------------------------------------------------- */

void FixAveSpatial::atom2bin1d()
{
  int i,ibin;
  double *boxlo,*boxhi,*prd;
  double xremap;
  double lamda[3];

  double **x = atom->x;
  int *mask = atom->mask;
  int nlocal = atom->nlocal;

  int idim = dim[0];
  int nlayer1m1 = nlayers[0] - 1;
  int periodicity = domain->periodicity[idim];

  if (periodicity) {
    if (scaleflag == REDUCED) {
      boxlo = domain->boxlo_lamda;
      boxhi = domain->boxhi_lamda;
      prd = domain->prd_lamda;
    } else {
      boxlo = domain->boxlo;
      boxhi = domain->boxhi;
      prd = domain->prd;
    }
  }

  // remap each atom's relevant coord back into box via PBC if necessary
  // apply discard rule
  // if scaleflag = REDUCED, box coords -> lamda coords

  if (!regionflag) {
    if (scaleflag == REDUCED) domain->x2lamda(nlocal);
    for (i = 0; i < nlocal; i++)
      if (mask[i] & groupbit) {
        bin[i] = -1;

        xremap = x[i][idim];
        if (periodicity) {
          if (xremap < boxlo[idim]) xremap += prd[idim];
          if (xremap >= boxhi[idim]) xremap -= prd[idim];
        }

        ibin = static_cast<int> ((xremap - offset[0]) * invdelta[0]);
        if (xremap < offset[0]) ibin--;

        if (discard== MIXED) {
          if (!minflag[idim]) ibin = MAX(ibin,0);
          else if (ibin < 0) continue;
          if (!maxflag[idim]) ibin = MIN(ibin,nlayer1m1);
          else if (ibin > nlayer1m1) continue;
        } else if (discard == NODISCARD) {
          ibin = MAX(ibin,0);
          ibin = MIN(ibin,nlayer1m1);
        } else {
          if (ibin < 0 || ibin > nlayer1m1) continue;
        }

        bin[i] = ibin;
        count_one[ibin] += 1.0;
      }
    if (scaleflag == REDUCED) domain->lamda2x(nlocal);

  } else {
    for (i = 0; i < nlocal; i++)
      if (mask[i] & groupbit && region->match(x[i][0],x[i][1],x[i][2])) {
        bin[i] = -1;

        if (scaleflag == REDUCED) {
          domain->x2lamda(x[i],lamda);
          xremap = lamda[idim];
        } else xremap = x[i][idim];
        if (periodicity) {
          if (xremap < boxlo[idim]) xremap += prd[idim];
          if (xremap >= boxhi[idim]) xremap -= prd[idim];
        }

        ibin = static_cast<int> ((xremap - offset[0]) * invdelta[0]);
        if (xremap < offset[0]) ibin--;

        if (discard == MIXED) {
          if (!minflag[idim]) ibin = MAX(ibin,0);
          else if (ibin < 0) continue;
          if (!maxflag[idim]) ibin = MIN(ibin,nlayer1m1);
          else if (ibin > nlayer1m1) continue;
        } else if (discard == NODISCARD) {
          ibin = MAX(ibin,0);
          ibin = MIN(ibin,nlayer1m1);
        } else {
          if (ibin < 0 || ibin > nlayer1m1) continue;
        }

        bin[i] = ibin;
        count_one[ibin] += 1.0;
      }
  }
}

/* ----------------------------------------------------------------------
   assign each atom to a 2d bin
------------------------------------------------------------------------- */

void FixAveSpatial::atom2bin2d()
{
  int i,ibin,i1bin,i2bin;
  double *boxlo,*boxhi,*prd;
  double xremap,yremap;
  double lamda[3];

  double **x = atom->x;
  int *mask = atom->mask;
  int nlocal = atom->nlocal;

  int idim = dim[0];
  int jdim = dim[1];
  int nlayer1m1 = nlayers[0] - 1;
  int nlayer2m1 = nlayers[1] - 1;
  int* periodicity = domain->periodicity;

  if (periodicity[idim] || periodicity[jdim]) {
    if (scaleflag == REDUCED) {
      boxlo = domain->boxlo_lamda;
      boxhi = domain->boxhi_lamda;
      prd = domain->prd_lamda;
    } else {
      boxlo = domain->boxlo;
      boxhi = domain->boxhi;
      prd = domain->prd;
    }
  }

  // remap each atom's relevant coord back into box via PBC if necessary
  // apply discard rule
  // if scaleflag = REDUCED, box coords -> lamda coords

  if (!regionflag) {
    if (scaleflag == REDUCED) domain->x2lamda(nlocal);
    for (i = 0; i < nlocal; i++)
      if (mask[i] & groupbit) {
        bin[i] = -1;

        xremap = x[i][idim];
        if (periodicity[idim]) {
          if (xremap < boxlo[idim]) xremap += prd[idim];
          if (xremap >= boxhi[idim]) xremap -= prd[idim];
        }

        i1bin = static_cast<int> ((xremap - offset[0]) * invdelta[0]);
        if (xremap < offset[0]) i1bin--;

        if (discard == MIXED) {
          if (!minflag[idim]) i1bin = MAX(i1bin,0);
          else if (i1bin < 0) continue;
          if (!maxflag[idim]) i1bin = MIN(i1bin,nlayer1m1);
          else if (i1bin > nlayer1m1) continue;
        } else if (discard == NODISCARD) {
          i1bin = MAX(i1bin,0);
          i1bin = MIN(i1bin,nlayer1m1);
        } else {
          if (i1bin < 0 || i1bin > nlayer1m1) continue;
        }

        yremap = x[i][jdim];
        if (periodicity[jdim]) {
          if (yremap < boxlo[jdim]) yremap += prd[jdim];
          if (yremap >= boxhi[jdim]) yremap -= prd[jdim];
        }

        i2bin = static_cast<int> ((yremap - offset[1]) * invdelta[1]);
        if (yremap < offset[1]) i2bin--;

        if (discard == MIXED) {
          if (!minflag[jdim]) i2bin = MAX(i2bin,0);
          else if (i2bin < 0) continue;
          if (!maxflag[jdim]) i2bin = MIN(i2bin,nlayer2m1);
          else if (i2bin > nlayer1m1) continue;
        } else if (discard == NODISCARD) {
          i2bin = MAX(i2bin,0);
          i2bin = MIN(i2bin,nlayer2m1);
        } else {
          if (i2bin < 0 || i2bin > nlayer2m1) continue;
        }

        ibin = i1bin*nlayers[1] + i2bin;
        bin[i] = ibin;
        count_one[ibin] += 1.0;
      }
    if (scaleflag == REDUCED) domain->lamda2x(nlocal);

  } else {
    for (i = 0; i < nlocal; i++)
      if (mask[i] & groupbit && region->match(x[i][0],x[i][1],x[i][2])) {
        bin[i] = -1;

        if (scaleflag == REDUCED) {
          domain->x2lamda(x[i],lamda);
          xremap = lamda[idim];
          yremap = lamda[jdim];
        } else {
          xremap = x[i][idim];
          yremap = x[i][jdim];
        }

        if (periodicity[idim]) {
          if (xremap < boxlo[idim]) xremap += prd[idim];
          if (xremap >= boxhi[idim]) xremap -= prd[idim];
        }

        i1bin = static_cast<int> ((xremap - offset[0]) * invdelta[0]);
        if (xremap < offset[0]) i1bin--;

        if (discard == MIXED) {
          if (!minflag[idim]) i1bin = MAX(i1bin,0);
          else if (i1bin < 0) continue;
          if (!maxflag[idim]) i1bin = MIN(i1bin,nlayer1m1);
          else if (i1bin > nlayer1m1) continue;
        } else if (discard == NODISCARD) {
          i1bin = MAX(i1bin,0);
          i1bin = MIN(i1bin,nlayer1m1);
        } else {
          if (i1bin < 0 || i1bin > nlayer1m1) continue;
        }

        if (periodicity[jdim]) {
          if (yremap < boxlo[jdim]) yremap += prd[jdim];
          if (yremap >= boxhi[jdim]) yremap -= prd[jdim];
        }

        i2bin = static_cast<int> ((yremap - offset[1]) * invdelta[1]);
        if (yremap < offset[1]) i2bin--;

        if (discard == MIXED) {
          if (!minflag[jdim]) i2bin = MAX(i2bin,0);
          else if (i2bin < 0) continue;
          if (!maxflag[jdim]) i2bin = MIN(i2bin,nlayer2m1);
          else if (i2bin > nlayer1m1) continue;
        } else if (discard == NODISCARD) {
          i2bin = MAX(i2bin,0);
          i2bin = MIN(i2bin,nlayer2m1);
        } else {
          if (i2bin < 0 || i2bin > nlayer2m1) continue;
        }

        ibin = i1bin*nlayers[1] + i2bin;
        bin[i] = ibin;
        count_one[ibin] += 1.0;
      }
  }
}

/* ----------------------------------------------------------------------
   assign each atom to a 3d bin
------------------------------------------------------------------------- */

void FixAveSpatial::atom2bin3d()
{
  int i,ibin,i1bin,i2bin,i3bin;
  double *boxlo,*boxhi,*prd;
  double xremap,yremap,zremap;
  double lamda[3];

  double **x = atom->x;
  int *mask = atom->mask;
  int nlocal = atom->nlocal;

  int idim = dim[0];
  int jdim = dim[1];
  int kdim = dim[2];
  int nlayer1m1 = nlayers[0] - 1;
  int nlayer2m1 = nlayers[1] - 1;
  int nlayer3m1 = nlayers[2] - 1;
  int* periodicity = domain->periodicity;

  if (periodicity[idim] || periodicity[jdim] || periodicity[kdim]) {
    if (scaleflag == REDUCED) {
      boxlo = domain->boxlo_lamda;
      boxhi = domain->boxhi_lamda;
      prd = domain->prd_lamda;
    } else {
      boxlo = domain->boxlo;
      boxhi = domain->boxhi;
      prd = domain->prd;
    }
  }

  // remap each atom's relevant coord back into box via PBC if necessary
  // apply discard rule
  // if scaleflag = REDUCED, box coords -> lamda coords

  if (!regionflag) {
    if (scaleflag == REDUCED) domain->x2lamda(nlocal);
    for (i = 0; i < nlocal; i++)
      if (mask[i] & groupbit) {
        bin[i] = -1;

        xremap = x[i][idim];
        if (periodicity[idim]) {
          if (xremap < boxlo[idim]) xremap += prd[idim];
          if (xremap >= boxhi[idim]) xremap -= prd[idim];
        }

        i1bin = static_cast<int> ((xremap - offset[0]) * invdelta[0]);
        if (xremap < offset[0]) i1bin--;

        if (discard == MIXED) {
          if (!minflag[idim]) i1bin = MAX(i1bin,0);
          else if (i1bin < 0) continue;
          if (!maxflag[idim]) i1bin = MIN(i1bin,nlayer1m1);
          else if (i1bin > nlayer1m1) continue;
        } else if (discard == NODISCARD) {
          i1bin = MAX(i1bin,0);
          i1bin = MIN(i1bin,nlayer1m1);
        } else {
          if (i1bin < 0 || i1bin > nlayer1m1) continue;
        }

        yremap = x[i][jdim];
        if (periodicity[jdim]) {
          if (yremap < boxlo[jdim]) yremap += prd[jdim];
          if (yremap >= boxhi[jdim]) yremap -= prd[jdim];
        }

        i2bin = static_cast<int> ((yremap - offset[1]) * invdelta[1]);
        if (yremap < offset[1]) i2bin--;

        if (discard == MIXED) {
          if (!minflag[jdim]) i2bin = MAX(i2bin,0);
          else if (i2bin < 0) continue;
          if (!maxflag[jdim]) i2bin = MIN(i2bin,nlayer2m1);
          else if (i2bin > nlayer1m1) continue;
        } else if (discard == NODISCARD) {
          i2bin = MAX(i2bin,0);
          i2bin = MIN(i2bin,nlayer2m1);
        } else {
          if (i2bin < 0 || i2bin > nlayer2m1) continue;
        }

        zremap = x[i][kdim];
        if (periodicity[kdim]) {
          if (zremap < boxlo[kdim]) zremap += prd[kdim];
          if (zremap >= boxhi[kdim]) zremap -= prd[kdim];
        }

        i3bin = static_cast<int> ((zremap - offset[2]) * invdelta[2]);
        if (zremap < offset[2]) i3bin--;

        if (discard == MIXED) {
          if (!minflag[kdim]) i3bin = MAX(i3bin,0);
          else if (i3bin < 0) continue;
          if (!maxflag[kdim]) i3bin = MIN(i3bin,nlayer3m1);
          else if (i3bin > nlayer3m1) continue;
        } else if (discard == NODISCARD) {
          i3bin = MAX(i3bin,0);
          i3bin = MIN(i3bin,nlayer3m1);
        } else {
          if (i3bin < 0 || i3bin > nlayer3m1) continue;
        }

        ibin = i1bin*nlayers[1]*nlayers[2] + i2bin*nlayers[2] + i3bin;
        bin[i] = ibin;
        count_one[ibin] += 1.0;
      }
    if (scaleflag == REDUCED) domain->lamda2x(nlocal);

  } else {
    for (i = 0; i < nlocal; i++)
      if (mask[i] & groupbit && region->match(x[i][0],x[i][1],x[i][2])) {
        bin[i] = -1;

        if (scaleflag == REDUCED) {
          domain->x2lamda(x[i],lamda);
          xremap = lamda[idim];
          yremap = lamda[jdim];
          zremap = lamda[kdim];
        } else {
          xremap = x[i][idim];
          yremap = x[i][jdim];
          zremap = x[i][kdim];
        }

        if (periodicity[idim]) {
          if (xremap < boxlo[idim]) xremap += prd[idim];
          if (xremap >= boxhi[idim]) xremap -= prd[idim];
        }

        i1bin = static_cast<int> ((xremap - offset[0]) * invdelta[0]);
        if (xremap < offset[0]) i1bin--;

        if (discard == MIXED) {
          if (!minflag[idim]) i1bin = MAX(i1bin,0);
          else if (i1bin < 0) continue;
          if (!maxflag[idim]) i1bin = MIN(i1bin,nlayer1m1);
          else if (i1bin > nlayer1m1) continue;
        } else if (discard == NODISCARD) {
          i1bin = MAX(i1bin,0);
          i1bin = MIN(i1bin,nlayer1m1);
        } else {
          if (i1bin < 0 || i1bin > nlayer1m1) continue;
        }

        if (periodicity[jdim]) {
          if (yremap < boxlo[jdim]) yremap += prd[jdim];
          if (yremap >= boxhi[jdim]) yremap -= prd[jdim];
        }

        i2bin = static_cast<int> ((yremap - offset[1]) * invdelta[1]);
        if (yremap < offset[1]) i2bin--;

        if (discard == MIXED) {
          if (!minflag[jdim]) i2bin = MAX(i2bin,0);
          else if (i2bin < 0) continue;
          if (!maxflag[jdim]) i2bin = MIN(i2bin,nlayer2m1);
          else if (i2bin > nlayer1m1) continue;
        } else if (discard == NODISCARD) {
          i2bin = MAX(i2bin,0);
          i2bin = MIN(i2bin,nlayer2m1);
        } else {
          if (i2bin < 0 || i2bin > nlayer2m1) continue;
        }

        if (periodicity[kdim]) {
          if (zremap < boxlo[kdim]) zremap += prd[kdim];
          if (zremap >= boxhi[kdim]) zremap -= prd[kdim];
        }

        i3bin = static_cast<int> ((zremap - offset[2]) * invdelta[2]);
        if (zremap < offset[2]) i3bin--;

        if (discard == MIXED) {
          if (!minflag[kdim]) i3bin = MAX(i3bin,0);
          else if (i3bin < 0) continue;
          if (!maxflag[kdim]) i3bin = MIN(i3bin,nlayer3m1);
          else if (i3bin > nlayer3m1) continue;
        } else if (discard == NODISCARD) {
          i3bin = MAX(i3bin,0);
          i3bin = MIN(i3bin,nlayer3m1);
        } else {
          if (i3bin < 0 || i3bin > nlayer3m1) continue;
        }

        ibin = i1bin*nlayers[1]*nlayers[2] + i2bin*nlayers[2] + i3bin;
        bin[i] = ibin;
        count_one[ibin] += 1.0;
      }
  }
}

/* ----------------------------------------------------------------------
   return I,J array value
   if I exceeds current nbins, return 0.0 instead of generating an error
   column 1,2,3 = bin coords, next column = count, remaining columns = Nvalues
------------------------------------------------------------------------- */

double FixAveSpatial::compute_array(int i, int j)
{
  if (values_total == NULL) return 0.0;
  if (i >= nbins) return 0.0;
  if (j < ndim) return coord[i][j];
  j -= ndim+1;
  if (!norm) return 0.0;
  if (j < 0) return count_total[i]/norm;
  return values_total[i][j]/norm;
}

/* ----------------------------------------------------------------------
   calculate nvalid = next step on which end_of_step does something
   can be this timestep if multiple of nfreq and nrepeat = 1
   else backup from next multiple of nfreq
------------------------------------------------------------------------- */

bigint FixAveSpatial::nextvalid()
{
  bigint nvalid = (update->ntimestep/nfreq)*nfreq + nfreq;
  if (nvalid-nfreq == update->ntimestep && nrepeat == 1)
    nvalid = update->ntimestep;
  else
    nvalid -= (nrepeat-1)*nevery;
  if (nvalid < update->ntimestep) nvalid += nfreq;
  return nvalid;
}

/* ----------------------------------------------------------------------
   memory usage of varatom and bins
------------------------------------------------------------------------- */

double FixAveSpatial::memory_usage()
{
  double bytes = maxvar * sizeof(double);         // varatom
  bytes += maxatom * sizeof(int);                 // bin
  bytes += 4*nbins * sizeof(double);              // count one,many,sum,total
  bytes += ndim*nbins * sizeof(double);           // coord
  bytes += nvalues*nbins * sizeof(double);        // values one,many,sum,total
  bytes += nwindow*nbins * sizeof(double);          // count_list
  bytes += nwindow*nbins*nvalues * sizeof(double);  // values_list
  return bytes;
=======
  if (comm->me == 0) {
    if (screen) fprintf(screen,message);
    if (logfile) fprintf(logfile,message);
  }

  error->all(FLERR,"The fix ave/spatial command has been removed from LAMMPS");
>>>>>>> 08c8d65f
}<|MERGE_RESOLUTION|>--- conflicted
+++ resolved
@@ -31,963 +31,10 @@
     "These ave/spatial keywords & options for binning are part of compute chunk/atom:\n"
     "  dim, origin, delta, region, bound, discard, units\n\n";
 
-<<<<<<< HEAD
-  if (atom->nmax > maxatom) {
-    maxatom = atom->nmax;
-    memory->destroy(bin);
-    memory->create(bin,maxatom,"ave/spatial:bin");
-  }
-
-  if (ndim == 1) atom2bin1d();
-  else if (ndim == 2) atom2bin2d();
-  else atom2bin3d();
-
-  // perform the computation for one sample
-  // accumulate results of attributes,computes,fixes,variables to local copy
-  // sum within each bin, only include atoms in fix group
-  // compute/fix/variable may invoke computes so wrap with clear/add
-
-  modify->clearstep_compute();
-
-  for (m = 0; m < nvalues; m++) {
-    n = value2index[m];
-    j = argindex[m];
-
-    // V,F adds velocities,forces to values
-
-    if (which[m] == V || which[m] == F) {
-      double **attribute;
-      if (which[m] == V) attribute = atom->v;
-      else attribute = atom->f;
-
-      if (!regionflag) {
-        for (i = 0; i < nlocal; i++)
-          if (mask[i] & groupbit && bin[i] >= 0)
-            values_one[bin[i]][m] += attribute[i][j];
-      } else {
-        for (i = 0; i < nlocal; i++)
-          if (mask[i] & groupbit && region->match(x[i][0],x[i][1],x[i][2]) &&
-              bin[i] >= 0)
-            values_one[bin[i]][m] += attribute[i][j];
-      }
-
-    // DENSITY_NUMBER adds 1 to values
-
-    } else if (which[m] == DENSITY_NUMBER) {
-
-      if (!regionflag) {
-        for (i = 0; i < nlocal; i++)
-          if (mask[i] & groupbit && bin[i] >= 0)
-            values_one[bin[i]][m] += 1.0;
-      } else {
-        for (i = 0; i < nlocal; i++)
-          if (mask[i] & groupbit && region->match(x[i][0],x[i][1],x[i][2]) &&
-              bin[i] >= 0)
-            values_one[bin[i]][m] += 1.0;
-      }
-
-    // DENSITY_MASS adds mass to values
-
-    } else if (which[m] == DENSITY_MASS) {
-      int *type = atom->type;
-      double *mass = atom->mass;
-      double *rmass = atom->rmass;
-
-      if (!regionflag) {
-        for (i = 0; i < nlocal; i++)
-          if (mask[i] & groupbit && bin[i] >= 0) {
-            if (rmass) values_one[bin[i]][m] += rmass[i];
-            else values_one[bin[i]][m] += mass[type[i]];
-          }
-      } else {
-        for (i = 0; i < nlocal; i++)
-          if (mask[i] & groupbit && region->match(x[i][0],x[i][1],x[i][2]) &&
-              bin[i] >= 0) {
-            if (rmass) values_one[bin[i]][m] += rmass[i];
-            else values_one[bin[i]][m] += mass[type[i]];
-          }
-      }
-
-    // COMPUTE adds its scalar or vector component to values
-    // invoke compute if not previously invoked
-
-    } else if (which[m] == COMPUTE) {
-      Compute *compute = modify->compute[n];
-      if (!(compute->invoked_flag & INVOKED_PERATOM)) {
-        compute->compute_peratom();
-        compute->invoked_flag |= INVOKED_PERATOM;
-      }
-      double *vector = compute->vector_atom;
-      double **array = compute->array_atom;
-      int jm1 = j - 1;
-
-      if (!regionflag) {
-        for (i = 0; i < nlocal; i++)
-          if (mask[i] & groupbit && bin[i] >= 0) {
-            if (j == 0) values_one[bin[i]][m] += vector[i];
-            else values_one[bin[i]][m] += array[i][jm1];
-          }
-      } else {
-        for (i = 0; i < nlocal; i++)
-          if (mask[i] & groupbit && region->match(x[i][0],x[i][1],x[i][2]) &&
-              bin[i] >= 0) {
-            if (j == 0) values_one[bin[i]][m] += vector[i];
-            else values_one[bin[i]][m] += array[i][jm1];
-          }
-      }
-
-    // FIX adds its scalar or vector component to values
-    // access fix fields, guaranteed to be ready
-
-    } else if (which[m] == FIX) {
-      double *vector = modify->fix[n]->vector_atom;
-      double **array = modify->fix[n]->array_atom;
-      int jm1 = j - 1;
-
-      if (!regionflag) {
-        for (i = 0; i < nlocal; i++)
-          if (mask[i] & groupbit && bin[i] >= 0) {
-            if (j == 0) values_one[bin[i]][m] += vector[i];
-            else values_one[bin[i]][m] += array[i][jm1];
-          }
-      } else {
-        for (i = 0; i < nlocal; i++)
-          if (mask[i] & groupbit && region->match(x[i][0],x[i][1],x[i][2]) &&
-              bin[i] >= 0) {
-            if (j == 0) values_one[bin[i]][m] += vector[i];
-            else values_one[bin[i]][m] += array[i][jm1];
-          }
-      }
-
-    // VARIABLE adds its per-atom quantities to values
-    // evaluate atom-style variable
-
-    } else if (which[m] == VARIABLE) {
-      if (atom->nmax > maxvar) {
-        maxvar = atom->nmax;
-        memory->destroy(varatom);
-        memory->create(varatom,maxvar,"ave/spatial:varatom");
-      }
-
-      input->variable->compute_atom(n,igroup,varatom,1,0);
-
-      if (!regionflag) {
-        for (i = 0; i < nlocal; i++)
-          if (mask[i] & groupbit && bin[i] >= 0)
-            values_one[bin[i]][m] += varatom[i];
-      } else {
-        for (i = 0; i < nlocal; i++)
-          if (mask[i] & groupbit && region->match(x[i][0],x[i][1],x[i][2]) &&
-              bin[i] >= 0)
-            values_one[bin[i]][m] += varatom[i];
-      }
-    }
-  }
-
-  // process a single sample
-  // if normflag = ALL, accumulate values,count separately to many
-  // if normflag = SAMPLE, one = value/count, accumulate one to many
-  // exception is SAMPLE density: no normalization by atom count
-
-  if (normflag == ALL) {
-    for (m = 0; m < nbins; m++) {
-      count_many[m] += count_one[m];
-      for (j = 0; j < nvalues; j++)
-        values_many[m][j] += values_one[m][j];
-    }
-  } else {
-    MPI_Allreduce(count_one,count_many,nbins,MPI_DOUBLE,MPI_SUM,world);
-    for (m = 0; m < nbins; m++) {
-      if (count_many[m] > 0.0)
-        for (j = 0; j < nvalues; j++) {
-          if (which[j] == DENSITY_NUMBER || which[j] == DENSITY_MASS)
-            values_many[m][j] += values_one[m][j];
-          else values_many[m][j] += values_one[m][j]/count_many[m];
-        }
-      count_sum[m] += count_many[m];
-    }
-  }
-
-  // done if irepeat < nrepeat
-  // else reset irepeat and nvalid
-
-  irepeat++;
-  if (irepeat < nrepeat) {
-    nvalid += nevery;
-    modify->addstep_compute(nvalid);
-    return;
-  }
-
-  irepeat = 0;
-  nvalid = ntimestep+nfreq - (nrepeat-1)*nevery;
-  modify->addstep_compute(nvalid);
-
-  // time average across samples
-  // if normflag = ALL, final is total value / total count
-  // if normflag = SAMPLE, final is sum of ave / repeat
-  // exception is densities: normalized by repeat, not total count
-
-  double repeat = nrepeat;
-  double mv2d = force->mv2d;
-
-  if (normflag == ALL) {
-    MPI_Allreduce(count_many,count_sum,nbins,MPI_DOUBLE,MPI_SUM,world);
-    MPI_Allreduce(&values_many[0][0],&values_sum[0][0],nbins*nvalues,
-                  MPI_DOUBLE,MPI_SUM,world);
-    for (m = 0; m < nbins; m++) {
-      if (count_sum[m] > 0.0)
-        for (j = 0; j < nvalues; j++) {
-          if (which[j] == DENSITY_NUMBER) values_sum[m][j] /= repeat;
-          else if (which[j] == DENSITY_MASS) {
-              values_sum[m][j] *= mv2d/repeat;
-            } else values_sum[m][j] /= count_sum[m];
-        }
-      count_sum[m] /= repeat;
-    }
-  } else {
-    MPI_Allreduce(&values_many[0][0],&values_sum[0][0],nbins*nvalues,
-                  MPI_DOUBLE,MPI_SUM,world);
-    for (m = 0; m < nbins; m++) {
-      for (j = 0; j < nvalues; j++)
-        values_sum[m][j] /= repeat;
-      count_sum[m] /= repeat;
-    }
-  }
-
-  // density is additionally normalized by bin volume
-
-  for (j = 0; j < nvalues; j++)
-    if (which[j] == DENSITY_NUMBER || which[j] == DENSITY_MASS)
-      for (m = 0; m < nbins; m++)
-        values_sum[m][j] /= bin_volume;
-
-  // if ave = ONE, only single Nfreq timestep value is needed
-  // if ave = RUNNING, combine with all previous Nfreq timestep values
-  // if ave = WINDOW, comine with nwindow most recent Nfreq timestep values
-
-  if (ave == ONE) {
-    for (m = 0; m < nbins; m++) {
-      for (i = 0; i < nvalues; i++)
-        values_total[m][i] = values_sum[m][i];
-      count_total[m] = count_sum[m];
-    }
-    norm = 1;
-
-  } else if (ave == RUNNING) {
-    for (m = 0; m < nbins; m++) {
-      for (i = 0; i < nvalues; i++)
-        values_total[m][i] += values_sum[m][i];
-      count_total[m] += count_sum[m];
-    }
-    norm++;
-
-  } else if (ave == WINDOW) {
-    for (m = 0; m < nbins; m++) {
-      for (i = 0; i < nvalues; i++) {
-        values_total[m][i] += values_sum[m][i];
-        if (window_limit) values_total[m][i] -= values_list[iwindow][m][i];
-        values_list[iwindow][m][i] = values_sum[m][i];
-      }
-      count_total[m] += count_sum[m];
-      if (window_limit) count_total[m] -= count_list[iwindow][m];
-      count_list[iwindow][m] = count_sum[m];
-    }
-
-    iwindow++;
-    if (iwindow == nwindow) {
-      iwindow = 0;
-      window_limit = 1;
-    }
-    if (window_limit) norm = nwindow;
-    else norm = iwindow;
-  }
-
-  // output result to file
-
-  if (fp && me == 0) {
-    if (overwrite) fseek(fp,filepos,SEEK_SET);
-    fprintf(fp,BIGINT_FORMAT " %d\n",ntimestep,nbins);
-    if (ndim == 1) {
-      for (m = 0; m < nbins; m++) {
-        fprintf(fp,"  %d %g %g",m+1,coord[m][0],
-                count_total[m]/norm);
-        for (i = 0; i < nvalues; i++)
-          fprintf(fp," %g",values_total[m][i]/norm);
-        fprintf(fp,"\n");
-      }
-    } else if (ndim == 2)
-      for (m = 0; m < nbins; m++) {
-        fprintf(fp,"  %d %g %g %g",m+1,coord[m][0],coord[m][1],
-                count_total[m]/norm);
-        for (i = 0; i < nvalues; i++)
-          fprintf(fp," %g",values_total[m][i]/norm);
-        fprintf(fp,"\n");
-      }
-    else
-      for (m = 0; m < nbins; m++) {
-        fprintf(fp,"  %d %g %g %g %g",m+1,coord[m][0],coord[m][1],coord[m][2],
-                count_total[m]/norm);
-        for (i = 0; i < nvalues; i++)
-          fprintf(fp," %g",values_total[m][i]/norm);
-        fprintf(fp,"\n");
-      }
-
-    fflush(fp);
-    if (overwrite) {
-      long fileend = ftell(fp);
-      if (fileend > 0) ftruncate(fileno(fp),fileend);
-    }
-  }
-}
-
-/* ----------------------------------------------------------------------
-   setup 1d, 2d, or 3d bins and their extent and coordinates
-   called at setup() and when averaging occurs if box size changes
-------------------------------------------------------------------------- */
-
-void FixAveSpatial::setup_bins()
-{
-  int i,j,k,m,n,idim;
-  double lo,hi,coord1,coord2;
-
-  // lo = bin boundary immediately below boxlo or minvalue
-  // hi = bin boundary immediately above boxhi or maxvalue
-  // allocate and initialize arrays based on new bin count
-
-  double binlo[3],binhi[3];
-  double *prd;
-  if (scaleflag == REDUCED) {
-    binlo[0] = domain->boxlo_lamda[0];
-    binlo[1] = domain->boxlo_lamda[1];
-    binlo[2] = domain->boxlo_lamda[2];
-    binhi[0] = domain->boxhi_lamda[0];
-    binhi[1] = domain->boxhi_lamda[1];
-    binhi[2] = domain->boxhi_lamda[2];
-    prd = domain->prd_lamda;
-  } else {
-    binlo[0] = domain->boxlo[0];
-    binlo[1] = domain->boxlo[1];
-    binlo[2] = domain->boxlo[2];
-    binhi[0] = domain->boxhi[0];
-    binhi[1] = domain->boxhi[1];
-    binhi[2] = domain->boxhi[2];
-    prd = domain->prd;
-  }
-
-  if (minflag[0] == COORD) binlo[0] = minvalue[0];
-  if (minflag[1] == COORD) binlo[1] = minvalue[1];
-  if (minflag[2] == COORD) binlo[2] = minvalue[2];
-  if (maxflag[0] == COORD) binhi[0] = maxvalue[0];
-  if (maxflag[1] == COORD) binhi[1] = maxvalue[1];
-  if (maxflag[2] == COORD) binhi[2] = maxvalue[2];
-
-  if (domain->dimension == 3)
-    bin_volume = domain->xprd * domain->yprd * domain->zprd;
-  else bin_volume = domain->xprd * domain->yprd;
-  nbins = 1;
-
-  for (m = 0; m < ndim; m++) {
-    idim = dim[m];
-    if (originflag[m] == LOWER) origin[m] = binlo[idim];
-    else if (originflag[m] == UPPER) origin[m] = binhi[idim];
-    else if (originflag[m] == CENTER)
-      origin[m] = 0.5 * (binlo[idim] + binhi[idim]);
-
-    if (origin[m] < binlo[idim]) {
-      n = static_cast<int> ((binlo[idim] - origin[m]) * invdelta[m]);
-      lo = origin[m] + n*delta[m];
-    } else {
-      n = static_cast<int> ((origin[m] - binlo[idim]) * invdelta[m]);
-      lo = origin[m] - n*delta[m];
-      if (lo > binlo[idim]) lo -= delta[m];
-    }
-    if (origin[m] < binhi[idim]) {
-      n = static_cast<int> ((binhi[idim] - origin[m]) * invdelta[m]);
-      hi = origin[m] + n*delta[m];
-      if (hi < binhi[idim]) hi += delta[m];
-    } else {
-      n = static_cast<int> ((origin[m] - binhi[idim]) * invdelta[m]);
-      hi = origin[m] - n*delta[m];
-    }
-
-    if (lo > hi) error->all(FLERR,"Invalid bin bounds in fix ave/spatial");
-
-    offset[m] = lo;
-    nlayers[m] = static_cast<int> ((hi-lo) * invdelta[m] + 0.5);
-    nbins *= nlayers[m];
-    bin_volume *= delta[m]/prd[idim];
-  }
-
-  size_array_rows = nbins;
-
-  // reallocate bin arrays if needed
-
-  if (nbins > maxbin) {
-    maxbin = nbins;
-    memory->grow(count_one,nbins,"ave/spatial:count_one");
-    memory->grow(count_many,nbins,"ave/spatial:count_many");
-    memory->grow(count_sum,nbins,"ave/spatial:count_sum");
-    memory->grow(count_total,nbins,"ave/spatial:count_total");
-
-    memory->grow(coord,nbins,ndim,"ave/spatial:coord");
-    memory->grow(values_one,nbins,nvalues,"ave/spatial:values_one");
-    memory->grow(values_many,nbins,nvalues,"ave/spatial:values_many");
-    memory->grow(values_sum,nbins,nvalues,"ave/spatial:values_sum");
-    memory->grow(values_total,nbins,nvalues,"ave/spatial:values_total");
-
-    // only allocate count and values list for ave = WINDOW
-
-    if (ave == WINDOW) {
-      memory->create(count_list,nwindow,nbins,"ave/spatial:count_list");
-      memory->create(values_list,nwindow,nbins,nvalues,
-                     "ave/spatial:values_list");
-    }
-
-    // reinitialize regrown count/values total since they accumulate
-
-    for (m = 0; m < nbins; m++) {
-      for (i = 0; i < nvalues; i++) values_total[m][i] = 0.0;
-      count_total[m] = 0.0;
-    }
-  }
-
-  // set bin coordinates
-
-  if (ndim == 1) {
-    for (i = 0; i < nlayers[0]; i++)
-      coord[i][0] = offset[0] + (i+0.5)*delta[0];
-  } else if (ndim == 2) {
-    m = 0;
-    for (i = 0; i < nlayers[0]; i++) {
-      coord1 = offset[0] + (i+0.5)*delta[0];
-      for (j = 0; j < nlayers[1]; j++) {
-        coord[m][0] = coord1;
-        coord[m][1] = offset[1] + (j+0.5)*delta[1];
-        m++;
-      }
-    }
-  } else if (ndim == 3) {
-    m = 0;
-    for (i = 0; i < nlayers[0]; i++) {
-      coord1 = offset[0] + (i+0.5)*delta[0];
-      for (j = 0; j < nlayers[1]; j++) {
-        coord2 = offset[1] + (j+0.5)*delta[1];
-        for (k = 0; k < nlayers[2]; k++) {
-          coord[m][0] = coord1;
-          coord[m][1] = coord2;
-          coord[m][2] = offset[2] + (k+0.5)*delta[2];
-          m++;
-        }
-      }
-    }
-  }
-}
-
-/* ----------------------------------------------------------------------
-   assign each atom to a 1d bin
-------------------------------------------------------------------------- */
-
-void FixAveSpatial::atom2bin1d()
-{
-  int i,ibin;
-  double *boxlo,*boxhi,*prd;
-  double xremap;
-  double lamda[3];
-
-  double **x = atom->x;
-  int *mask = atom->mask;
-  int nlocal = atom->nlocal;
-
-  int idim = dim[0];
-  int nlayer1m1 = nlayers[0] - 1;
-  int periodicity = domain->periodicity[idim];
-
-  if (periodicity) {
-    if (scaleflag == REDUCED) {
-      boxlo = domain->boxlo_lamda;
-      boxhi = domain->boxhi_lamda;
-      prd = domain->prd_lamda;
-    } else {
-      boxlo = domain->boxlo;
-      boxhi = domain->boxhi;
-      prd = domain->prd;
-    }
-  }
-
-  // remap each atom's relevant coord back into box via PBC if necessary
-  // apply discard rule
-  // if scaleflag = REDUCED, box coords -> lamda coords
-
-  if (!regionflag) {
-    if (scaleflag == REDUCED) domain->x2lamda(nlocal);
-    for (i = 0; i < nlocal; i++)
-      if (mask[i] & groupbit) {
-        bin[i] = -1;
-
-        xremap = x[i][idim];
-        if (periodicity) {
-          if (xremap < boxlo[idim]) xremap += prd[idim];
-          if (xremap >= boxhi[idim]) xremap -= prd[idim];
-        }
-
-        ibin = static_cast<int> ((xremap - offset[0]) * invdelta[0]);
-        if (xremap < offset[0]) ibin--;
-
-        if (discard== MIXED) {
-          if (!minflag[idim]) ibin = MAX(ibin,0);
-          else if (ibin < 0) continue;
-          if (!maxflag[idim]) ibin = MIN(ibin,nlayer1m1);
-          else if (ibin > nlayer1m1) continue;
-        } else if (discard == NODISCARD) {
-          ibin = MAX(ibin,0);
-          ibin = MIN(ibin,nlayer1m1);
-        } else {
-          if (ibin < 0 || ibin > nlayer1m1) continue;
-        }
-
-        bin[i] = ibin;
-        count_one[ibin] += 1.0;
-      }
-    if (scaleflag == REDUCED) domain->lamda2x(nlocal);
-
-  } else {
-    for (i = 0; i < nlocal; i++)
-      if (mask[i] & groupbit && region->match(x[i][0],x[i][1],x[i][2])) {
-        bin[i] = -1;
-
-        if (scaleflag == REDUCED) {
-          domain->x2lamda(x[i],lamda);
-          xremap = lamda[idim];
-        } else xremap = x[i][idim];
-        if (periodicity) {
-          if (xremap < boxlo[idim]) xremap += prd[idim];
-          if (xremap >= boxhi[idim]) xremap -= prd[idim];
-        }
-
-        ibin = static_cast<int> ((xremap - offset[0]) * invdelta[0]);
-        if (xremap < offset[0]) ibin--;
-
-        if (discard == MIXED) {
-          if (!minflag[idim]) ibin = MAX(ibin,0);
-          else if (ibin < 0) continue;
-          if (!maxflag[idim]) ibin = MIN(ibin,nlayer1m1);
-          else if (ibin > nlayer1m1) continue;
-        } else if (discard == NODISCARD) {
-          ibin = MAX(ibin,0);
-          ibin = MIN(ibin,nlayer1m1);
-        } else {
-          if (ibin < 0 || ibin > nlayer1m1) continue;
-        }
-
-        bin[i] = ibin;
-        count_one[ibin] += 1.0;
-      }
-  }
-}
-
-/* ----------------------------------------------------------------------
-   assign each atom to a 2d bin
-------------------------------------------------------------------------- */
-
-void FixAveSpatial::atom2bin2d()
-{
-  int i,ibin,i1bin,i2bin;
-  double *boxlo,*boxhi,*prd;
-  double xremap,yremap;
-  double lamda[3];
-
-  double **x = atom->x;
-  int *mask = atom->mask;
-  int nlocal = atom->nlocal;
-
-  int idim = dim[0];
-  int jdim = dim[1];
-  int nlayer1m1 = nlayers[0] - 1;
-  int nlayer2m1 = nlayers[1] - 1;
-  int* periodicity = domain->periodicity;
-
-  if (periodicity[idim] || periodicity[jdim]) {
-    if (scaleflag == REDUCED) {
-      boxlo = domain->boxlo_lamda;
-      boxhi = domain->boxhi_lamda;
-      prd = domain->prd_lamda;
-    } else {
-      boxlo = domain->boxlo;
-      boxhi = domain->boxhi;
-      prd = domain->prd;
-    }
-  }
-
-  // remap each atom's relevant coord back into box via PBC if necessary
-  // apply discard rule
-  // if scaleflag = REDUCED, box coords -> lamda coords
-
-  if (!regionflag) {
-    if (scaleflag == REDUCED) domain->x2lamda(nlocal);
-    for (i = 0; i < nlocal; i++)
-      if (mask[i] & groupbit) {
-        bin[i] = -1;
-
-        xremap = x[i][idim];
-        if (periodicity[idim]) {
-          if (xremap < boxlo[idim]) xremap += prd[idim];
-          if (xremap >= boxhi[idim]) xremap -= prd[idim];
-        }
-
-        i1bin = static_cast<int> ((xremap - offset[0]) * invdelta[0]);
-        if (xremap < offset[0]) i1bin--;
-
-        if (discard == MIXED) {
-          if (!minflag[idim]) i1bin = MAX(i1bin,0);
-          else if (i1bin < 0) continue;
-          if (!maxflag[idim]) i1bin = MIN(i1bin,nlayer1m1);
-          else if (i1bin > nlayer1m1) continue;
-        } else if (discard == NODISCARD) {
-          i1bin = MAX(i1bin,0);
-          i1bin = MIN(i1bin,nlayer1m1);
-        } else {
-          if (i1bin < 0 || i1bin > nlayer1m1) continue;
-        }
-
-        yremap = x[i][jdim];
-        if (periodicity[jdim]) {
-          if (yremap < boxlo[jdim]) yremap += prd[jdim];
-          if (yremap >= boxhi[jdim]) yremap -= prd[jdim];
-        }
-
-        i2bin = static_cast<int> ((yremap - offset[1]) * invdelta[1]);
-        if (yremap < offset[1]) i2bin--;
-
-        if (discard == MIXED) {
-          if (!minflag[jdim]) i2bin = MAX(i2bin,0);
-          else if (i2bin < 0) continue;
-          if (!maxflag[jdim]) i2bin = MIN(i2bin,nlayer2m1);
-          else if (i2bin > nlayer1m1) continue;
-        } else if (discard == NODISCARD) {
-          i2bin = MAX(i2bin,0);
-          i2bin = MIN(i2bin,nlayer2m1);
-        } else {
-          if (i2bin < 0 || i2bin > nlayer2m1) continue;
-        }
-
-        ibin = i1bin*nlayers[1] + i2bin;
-        bin[i] = ibin;
-        count_one[ibin] += 1.0;
-      }
-    if (scaleflag == REDUCED) domain->lamda2x(nlocal);
-
-  } else {
-    for (i = 0; i < nlocal; i++)
-      if (mask[i] & groupbit && region->match(x[i][0],x[i][1],x[i][2])) {
-        bin[i] = -1;
-
-        if (scaleflag == REDUCED) {
-          domain->x2lamda(x[i],lamda);
-          xremap = lamda[idim];
-          yremap = lamda[jdim];
-        } else {
-          xremap = x[i][idim];
-          yremap = x[i][jdim];
-        }
-
-        if (periodicity[idim]) {
-          if (xremap < boxlo[idim]) xremap += prd[idim];
-          if (xremap >= boxhi[idim]) xremap -= prd[idim];
-        }
-
-        i1bin = static_cast<int> ((xremap - offset[0]) * invdelta[0]);
-        if (xremap < offset[0]) i1bin--;
-
-        if (discard == MIXED) {
-          if (!minflag[idim]) i1bin = MAX(i1bin,0);
-          else if (i1bin < 0) continue;
-          if (!maxflag[idim]) i1bin = MIN(i1bin,nlayer1m1);
-          else if (i1bin > nlayer1m1) continue;
-        } else if (discard == NODISCARD) {
-          i1bin = MAX(i1bin,0);
-          i1bin = MIN(i1bin,nlayer1m1);
-        } else {
-          if (i1bin < 0 || i1bin > nlayer1m1) continue;
-        }
-
-        if (periodicity[jdim]) {
-          if (yremap < boxlo[jdim]) yremap += prd[jdim];
-          if (yremap >= boxhi[jdim]) yremap -= prd[jdim];
-        }
-
-        i2bin = static_cast<int> ((yremap - offset[1]) * invdelta[1]);
-        if (yremap < offset[1]) i2bin--;
-
-        if (discard == MIXED) {
-          if (!minflag[jdim]) i2bin = MAX(i2bin,0);
-          else if (i2bin < 0) continue;
-          if (!maxflag[jdim]) i2bin = MIN(i2bin,nlayer2m1);
-          else if (i2bin > nlayer1m1) continue;
-        } else if (discard == NODISCARD) {
-          i2bin = MAX(i2bin,0);
-          i2bin = MIN(i2bin,nlayer2m1);
-        } else {
-          if (i2bin < 0 || i2bin > nlayer2m1) continue;
-        }
-
-        ibin = i1bin*nlayers[1] + i2bin;
-        bin[i] = ibin;
-        count_one[ibin] += 1.0;
-      }
-  }
-}
-
-/* ----------------------------------------------------------------------
-   assign each atom to a 3d bin
-------------------------------------------------------------------------- */
-
-void FixAveSpatial::atom2bin3d()
-{
-  int i,ibin,i1bin,i2bin,i3bin;
-  double *boxlo,*boxhi,*prd;
-  double xremap,yremap,zremap;
-  double lamda[3];
-
-  double **x = atom->x;
-  int *mask = atom->mask;
-  int nlocal = atom->nlocal;
-
-  int idim = dim[0];
-  int jdim = dim[1];
-  int kdim = dim[2];
-  int nlayer1m1 = nlayers[0] - 1;
-  int nlayer2m1 = nlayers[1] - 1;
-  int nlayer3m1 = nlayers[2] - 1;
-  int* periodicity = domain->periodicity;
-
-  if (periodicity[idim] || periodicity[jdim] || periodicity[kdim]) {
-    if (scaleflag == REDUCED) {
-      boxlo = domain->boxlo_lamda;
-      boxhi = domain->boxhi_lamda;
-      prd = domain->prd_lamda;
-    } else {
-      boxlo = domain->boxlo;
-      boxhi = domain->boxhi;
-      prd = domain->prd;
-    }
-  }
-
-  // remap each atom's relevant coord back into box via PBC if necessary
-  // apply discard rule
-  // if scaleflag = REDUCED, box coords -> lamda coords
-
-  if (!regionflag) {
-    if (scaleflag == REDUCED) domain->x2lamda(nlocal);
-    for (i = 0; i < nlocal; i++)
-      if (mask[i] & groupbit) {
-        bin[i] = -1;
-
-        xremap = x[i][idim];
-        if (periodicity[idim]) {
-          if (xremap < boxlo[idim]) xremap += prd[idim];
-          if (xremap >= boxhi[idim]) xremap -= prd[idim];
-        }
-
-        i1bin = static_cast<int> ((xremap - offset[0]) * invdelta[0]);
-        if (xremap < offset[0]) i1bin--;
-
-        if (discard == MIXED) {
-          if (!minflag[idim]) i1bin = MAX(i1bin,0);
-          else if (i1bin < 0) continue;
-          if (!maxflag[idim]) i1bin = MIN(i1bin,nlayer1m1);
-          else if (i1bin > nlayer1m1) continue;
-        } else if (discard == NODISCARD) {
-          i1bin = MAX(i1bin,0);
-          i1bin = MIN(i1bin,nlayer1m1);
-        } else {
-          if (i1bin < 0 || i1bin > nlayer1m1) continue;
-        }
-
-        yremap = x[i][jdim];
-        if (periodicity[jdim]) {
-          if (yremap < boxlo[jdim]) yremap += prd[jdim];
-          if (yremap >= boxhi[jdim]) yremap -= prd[jdim];
-        }
-
-        i2bin = static_cast<int> ((yremap - offset[1]) * invdelta[1]);
-        if (yremap < offset[1]) i2bin--;
-
-        if (discard == MIXED) {
-          if (!minflag[jdim]) i2bin = MAX(i2bin,0);
-          else if (i2bin < 0) continue;
-          if (!maxflag[jdim]) i2bin = MIN(i2bin,nlayer2m1);
-          else if (i2bin > nlayer1m1) continue;
-        } else if (discard == NODISCARD) {
-          i2bin = MAX(i2bin,0);
-          i2bin = MIN(i2bin,nlayer2m1);
-        } else {
-          if (i2bin < 0 || i2bin > nlayer2m1) continue;
-        }
-
-        zremap = x[i][kdim];
-        if (periodicity[kdim]) {
-          if (zremap < boxlo[kdim]) zremap += prd[kdim];
-          if (zremap >= boxhi[kdim]) zremap -= prd[kdim];
-        }
-
-        i3bin = static_cast<int> ((zremap - offset[2]) * invdelta[2]);
-        if (zremap < offset[2]) i3bin--;
-
-        if (discard == MIXED) {
-          if (!minflag[kdim]) i3bin = MAX(i3bin,0);
-          else if (i3bin < 0) continue;
-          if (!maxflag[kdim]) i3bin = MIN(i3bin,nlayer3m1);
-          else if (i3bin > nlayer3m1) continue;
-        } else if (discard == NODISCARD) {
-          i3bin = MAX(i3bin,0);
-          i3bin = MIN(i3bin,nlayer3m1);
-        } else {
-          if (i3bin < 0 || i3bin > nlayer3m1) continue;
-        }
-
-        ibin = i1bin*nlayers[1]*nlayers[2] + i2bin*nlayers[2] + i3bin;
-        bin[i] = ibin;
-        count_one[ibin] += 1.0;
-      }
-    if (scaleflag == REDUCED) domain->lamda2x(nlocal);
-
-  } else {
-    for (i = 0; i < nlocal; i++)
-      if (mask[i] & groupbit && region->match(x[i][0],x[i][1],x[i][2])) {
-        bin[i] = -1;
-
-        if (scaleflag == REDUCED) {
-          domain->x2lamda(x[i],lamda);
-          xremap = lamda[idim];
-          yremap = lamda[jdim];
-          zremap = lamda[kdim];
-        } else {
-          xremap = x[i][idim];
-          yremap = x[i][jdim];
-          zremap = x[i][kdim];
-        }
-
-        if (periodicity[idim]) {
-          if (xremap < boxlo[idim]) xremap += prd[idim];
-          if (xremap >= boxhi[idim]) xremap -= prd[idim];
-        }
-
-        i1bin = static_cast<int> ((xremap - offset[0]) * invdelta[0]);
-        if (xremap < offset[0]) i1bin--;
-
-        if (discard == MIXED) {
-          if (!minflag[idim]) i1bin = MAX(i1bin,0);
-          else if (i1bin < 0) continue;
-          if (!maxflag[idim]) i1bin = MIN(i1bin,nlayer1m1);
-          else if (i1bin > nlayer1m1) continue;
-        } else if (discard == NODISCARD) {
-          i1bin = MAX(i1bin,0);
-          i1bin = MIN(i1bin,nlayer1m1);
-        } else {
-          if (i1bin < 0 || i1bin > nlayer1m1) continue;
-        }
-
-        if (periodicity[jdim]) {
-          if (yremap < boxlo[jdim]) yremap += prd[jdim];
-          if (yremap >= boxhi[jdim]) yremap -= prd[jdim];
-        }
-
-        i2bin = static_cast<int> ((yremap - offset[1]) * invdelta[1]);
-        if (yremap < offset[1]) i2bin--;
-
-        if (discard == MIXED) {
-          if (!minflag[jdim]) i2bin = MAX(i2bin,0);
-          else if (i2bin < 0) continue;
-          if (!maxflag[jdim]) i2bin = MIN(i2bin,nlayer2m1);
-          else if (i2bin > nlayer1m1) continue;
-        } else if (discard == NODISCARD) {
-          i2bin = MAX(i2bin,0);
-          i2bin = MIN(i2bin,nlayer2m1);
-        } else {
-          if (i2bin < 0 || i2bin > nlayer2m1) continue;
-        }
-
-        if (periodicity[kdim]) {
-          if (zremap < boxlo[kdim]) zremap += prd[kdim];
-          if (zremap >= boxhi[kdim]) zremap -= prd[kdim];
-        }
-
-        i3bin = static_cast<int> ((zremap - offset[2]) * invdelta[2]);
-        if (zremap < offset[2]) i3bin--;
-
-        if (discard == MIXED) {
-          if (!minflag[kdim]) i3bin = MAX(i3bin,0);
-          else if (i3bin < 0) continue;
-          if (!maxflag[kdim]) i3bin = MIN(i3bin,nlayer3m1);
-          else if (i3bin > nlayer3m1) continue;
-        } else if (discard == NODISCARD) {
-          i3bin = MAX(i3bin,0);
-          i3bin = MIN(i3bin,nlayer3m1);
-        } else {
-          if (i3bin < 0 || i3bin > nlayer3m1) continue;
-        }
-
-        ibin = i1bin*nlayers[1]*nlayers[2] + i2bin*nlayers[2] + i3bin;
-        bin[i] = ibin;
-        count_one[ibin] += 1.0;
-      }
-  }
-}
-
-/* ----------------------------------------------------------------------
-   return I,J array value
-   if I exceeds current nbins, return 0.0 instead of generating an error
-   column 1,2,3 = bin coords, next column = count, remaining columns = Nvalues
-------------------------------------------------------------------------- */
-
-double FixAveSpatial::compute_array(int i, int j)
-{
-  if (values_total == NULL) return 0.0;
-  if (i >= nbins) return 0.0;
-  if (j < ndim) return coord[i][j];
-  j -= ndim+1;
-  if (!norm) return 0.0;
-  if (j < 0) return count_total[i]/norm;
-  return values_total[i][j]/norm;
-}
-
-/* ----------------------------------------------------------------------
-   calculate nvalid = next step on which end_of_step does something
-   can be this timestep if multiple of nfreq and nrepeat = 1
-   else backup from next multiple of nfreq
-------------------------------------------------------------------------- */
-
-bigint FixAveSpatial::nextvalid()
-{
-  bigint nvalid = (update->ntimestep/nfreq)*nfreq + nfreq;
-  if (nvalid-nfreq == update->ntimestep && nrepeat == 1)
-    nvalid = update->ntimestep;
-  else
-    nvalid -= (nrepeat-1)*nevery;
-  if (nvalid < update->ntimestep) nvalid += nfreq;
-  return nvalid;
-}
-
-/* ----------------------------------------------------------------------
-   memory usage of varatom and bins
-------------------------------------------------------------------------- */
-
-double FixAveSpatial::memory_usage()
-{
-  double bytes = maxvar * sizeof(double);         // varatom
-  bytes += maxatom * sizeof(int);                 // bin
-  bytes += 4*nbins * sizeof(double);              // count one,many,sum,total
-  bytes += ndim*nbins * sizeof(double);           // coord
-  bytes += nvalues*nbins * sizeof(double);        // values one,many,sum,total
-  bytes += nwindow*nbins * sizeof(double);          // count_list
-  bytes += nwindow*nbins*nvalues * sizeof(double);  // values_list
-  return bytes;
-=======
   if (comm->me == 0) {
     if (screen) fprintf(screen,message);
     if (logfile) fprintf(logfile,message);
   }
 
   error->all(FLERR,"The fix ave/spatial command has been removed from LAMMPS");
->>>>>>> 08c8d65f
 }