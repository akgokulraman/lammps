The files in this package are a potpourri of (mostly) unrelated
features contributed to LAMMPS by users.  Each feature is a single
pair of files (*.cpp and *.h).

More information about each feature can be found by reading its doc
page in the LAMMPS doc directory.  The doc page which lists all LAMMPS
input script commands is as follows:

doc/Section_commands.html, subsection 3.5

User-contributed features are listed at the bottom of the fix,
compute, pair, etc sections.

The list of features and author of each is given below.

You should contact the author directly if you have specific questions
about the feature or its coding.

------------------------------------------------------------

angle_style cosine/shift, Carsten Svaneborg, science at zqex.dk, 8 Aug 11
angle_style cosine/shift/exp, Carsten Svaneborg, science at zqex.dk, 8 Aug 11
angle_style fourier, Loukas Peristeras, loukas.peristeras at scienomics.com, 27 Oct 12
angle_style fourier/simple, Loukas Peristeras, loukas.peristeras at scienomics.com, 27 Oct 12
angle_style dipole, Mario Orsi, orsimario at gmail.com, 10 Jan 12
angle_style quartic, Loukas Peristeras, loukas.peristeras at scienomics.com, 27 Oct 12
bond_style harmonic/shift, Carsten Svaneborg, science at zqex.dk, 8 Aug 11
bond_style harmonic/shift/cut, Carsten Svaneborg, science at zqex.dk, 8 Aug 11
compute ackland/atom, Gerolf Ziegenhain, gerolf at ziegenhain.com, 4 Oct 2007
compute basal/atom, Christopher Barrett, cdb333 at cavs.msstate.edu, 3 Mar 2013
compute temp/rotate, Laurent Joly (U Lyon), ljoly.ulyon at gmail.com, 8 Aug 11
dihedral_style cosine/shift/exp, Carsten Svaneborg, science at zqex.dk, 8 Aug 11
dihedral_style fourier, Loukas Peristeras, loukas.peristeras at scienomics.com, 27 Oct 12
dihedral_style nharmonic, Loukas Peristeras, loukas.peristeras at scienomics.com, 27 Oct 12
dihedral_style quadratic, Loukas Peristeras, loukas.peristeras at scienomics.com, 27 Oct 12
dihedral_style spherical, Andrew Jewett, jewett.aij@gmail.com, 15 Jul 16
dihedral_style table, Andrew Jewett, jewett.aij@gmail.com, 10 Jan 12
fix addtorque, Laurent Joly (U Lyon), ljoly.ulyon at gmail.com, 8 Aug 11
fix ave/correlate/long, Jorge Ramirez (UPM Madrid), jorge.ramirez at upm.es, 21 Oct 2015
<<<<<<< HEAD
fix flow/gauss, Joel D. Eaves (CU Boulder), Joel.Eaves@Colorado.edu, 23 Aug 2016
=======
fix flow/gauss, Joel Eaves (CU Boulder), Joel.Eaves@Colorado.edu, 23 Aug 2016
>>>>>>> 236241b1
fix gle, Michele Ceriotti (EPFL Lausanne), michele.ceriotti at gmail.com, 24 Nov 2014
fix imd, Axel Kohlmeyer, akohlmey at gmail.com, 9 Nov 2009
fix ipi, Michele Ceriotti (EPFL Lausanne), michele.ceriotti at gmail.com, 24 Nov 2014
fix pimd, Yuxing Peng (U Chicago), yuxing at uchicago.edu, 24 Nov 2014
fix smd, Axel Kohlmeyer, akohlmey at gmail.com, 19 May 2008
fix ti/rs, Rodrigo Freitas (Unicamp/Brazil), rodrigohb at gmail.com, 7 Nov 2013
fix ti/spring, Rodrigo Freitas (Unicamp/Brazil), rodrigohb at gmail.com, 7 Nov 2013
fix ttm/mod, Sergey Starikov and Vasily Pisarev (JIHT), pisarevvv at gmail.com, 2 Feb 2015
improper_style cossq, Georgios Vogiatzis, gvog at chemeng.ntua.gr, 25 May 12
improper_style fourier, Loukas Peristeras, loukas.peristeras at scienomics.com, 27 Oct 12
improper_style ring, Georgios Vogiatzis, gvog at chemeng.ntua.gr, 25 May 12
improper_style distance, Paolo Raiteri, p.raiteri at curtin.edu.au, 2 Dec 15
pair_style buck/mdf, Paolo Raiteri, p.raiteri at curtin.edu.au, 2 Dec 15
pair_style coul/diel, Axel Kohlmeyer, akohlmey at gmail.com, 1 Dec 11
pair_style dipole/sf, Mario Orsi, orsimario at gmail.com, 8 Aug 11
pair_style edip, Luca Ferraro, luca.ferraro at caspur.it, 15 Sep 11
pair_style eam/cd, Alexander Stukowski, stukowski at mm.tu-darmstadt.de, 7 Nov 09
pair_style gauss/cut, Axel Kohlmeyer, akohlmey at gmail.com, 1 Dec 11
pair_style lennard/mdf, Paolo Raiteri, p.raiteri at curtin.edu.au, 2 Dec 15
pair_style list, Axel Kohlmeyer (Temple U), akohlmey at gmail.com, 1 Jun 13
pair_style lj/mdf, Paolo Raiteri, p.raiteri at curtin.edu.au, 2 Dec 15
pair_style lj/sf, Laurent Joly (U Lyon), ljoly.ulyon at gmail.com, 8 Aug 11
pair_style meam/spline, Alexander Stukowski (LLNL), alex at stukowski.com, 1 Feb 12
pair_style meam/sw/spline, Robert Rudd (LLNL), robert.rudd at llnl.gov, 1 Oct 12
pair_style morse/smooth/linear, Stefan Paquay (TU Eindhoven), stefanpaquay at gmail.com, 29 Feb 16
pair_style srp, Tim Sirk, tim.sirk at us.army.mil, 21 Nov 14
pair_style tersoff/table, Luca Ferraro, luca.ferraro@caspur.it, 1 Dec 11<|MERGE_RESOLUTION|>--- conflicted
+++ resolved
@@ -37,11 +37,7 @@
 dihedral_style table, Andrew Jewett, jewett.aij@gmail.com, 10 Jan 12
 fix addtorque, Laurent Joly (U Lyon), ljoly.ulyon at gmail.com, 8 Aug 11
 fix ave/correlate/long, Jorge Ramirez (UPM Madrid), jorge.ramirez at upm.es, 21 Oct 2015
-<<<<<<< HEAD
-fix flow/gauss, Joel D. Eaves (CU Boulder), Joel.Eaves@Colorado.edu, 23 Aug 2016
-=======
 fix flow/gauss, Joel Eaves (CU Boulder), Joel.Eaves@Colorado.edu, 23 Aug 2016
->>>>>>> 236241b1
 fix gle, Michele Ceriotti (EPFL Lausanne), michele.ceriotti at gmail.com, 24 Nov 2014
 fix imd, Axel Kohlmeyer, akohlmey at gmail.com, 9 Nov 2009
 fix ipi, Michele Ceriotti (EPFL Lausanne), michele.ceriotti at gmail.com, 24 Nov 2014
