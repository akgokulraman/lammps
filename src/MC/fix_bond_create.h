--- conflicted
+++ resolved
@@ -78,11 +78,7 @@
 
   void check_ghosts();
   void update_topology();
-<<<<<<< HEAD
-  void recreate_special(int);
-=======
   void rebuild_special_one(int);
->>>>>>> 066e7598
   void create_angles(int);
   void create_dihedrals(int);
   void create_impropers(int);
