--- conflicted
+++ resolved
@@ -352,11 +352,7 @@
     if (r < radius && x[1] > lo && x[1] < hi) return 0;
 
     // y is exterior to cylinder or on its surface
-<<<<<<< HEAD
-    // xp,yp,zp = point on surface of cylinder that y is closest to
-=======
     // xp,yp,zp = point on surface of cylinder that x is closest to
->>>>>>> b3de0db9
     //            could be edge of cylinder
     // do not add contact point if r >= cutoff
 
@@ -387,11 +383,7 @@
     if (r < radius && x[2] > lo && x[2] < hi) return 0;
 
     // z is exterior to cylinder or on its surface
-<<<<<<< HEAD
-    // xp,yp,zp = point on surface of cylinder that z is closest to
-=======
     // xp,yp,zp = point on surface of cylinder that x is closest to
->>>>>>> b3de0db9
     //            could be edge of cylinder
     // do not add contact point if r >= cutoff
 
