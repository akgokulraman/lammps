--- conflicted
+++ resolved
@@ -451,12 +451,7 @@
 {
 
   for (int jelem = 0; jelem < nelements; jelem++) {
-<<<<<<< HEAD
-    for (int j = 0; j <= twojmax; j++) {
-      int jju_half = idxu_half_block(j); // removed "const" to work around GCC 7 bug
-=======
     int jju_half = idxu_half_block(j);
->>>>>>> d6ff3073
 
     // Only diagonal elements get initialized
     // Top half only: gets symmetrized by TransformUi
@@ -523,23 +518,11 @@
     // this is "creeping up the side"
     for (int j = 1; j <= j_bend; j++) {
 
-<<<<<<< HEAD
-    int jju = idxu_half_block[j]; // removed "const" to work around GCC 7 bug
-=======
       int jjup = idxu_half_block[j-1];
->>>>>>> d6ff3073
 
       constexpr int mb = 0; // intentional for readability, compiler should optimize this out
 
-<<<<<<< HEAD
-    // Flatten loop over ma, mb
-    // for (int ma = 0; ma <= j; ma++)
-    int n_ma = j+1; // removed "const" to work around GCC 7 bug
-    // for (int mb = 0; 2*mb <= j; mb++)
-    int n_mb = j/2+1; // removed "const" to work around GCC 7 bug
-=======
       complex ulist_accum = complex::zero();
->>>>>>> d6ff3073
 
       int ma;
       for (ma = 0; ma < j; ma++) {
@@ -956,16 +939,9 @@
       for (ma = 0; ma < j; ma++) {
         const int jjup_index = idxu_half_block[j - 1] + mb * j + ma;
 
-<<<<<<< HEAD
-    // for (int ma = 0; ma <= j; ma++)
-    int n_ma = j+1; // removed "const" to work around GCC 7 bug
-    // for (int mb = 0; 2*mb <= j; mb++)
-    int n_mb = j/2+1; // removed "const" to work around GCC 7 bug
-=======
         // grab the cached value
         const complex ulist_prev = ulist_wrapper.get(ma);
         const complex dulist_prev = dulist_wrapper.get(ma);
->>>>>>> d6ff3073
 
         // ulist_accum += rootpq * a.conj() * ulist_prev;
         real_type rootpq = rootpqarray(j - ma, j - mb);
