--- conflicted
+++ resolved
@@ -22,30 +22,6 @@
 class ModifyKokkos : public Modify {
  public:
   ModifyKokkos(class LAMMPS *);
-<<<<<<< HEAD
-  ~ModifyKokkos() {}
-  void setup(int);
-  void setup_pre_exchange();
-  void setup_pre_neighbor();
-  void setup_post_neighbor();
-  void setup_pre_force(int);
-  void setup_pre_reverse(int, int);
-  void initial_integrate(int);
-  void post_integrate();
-  void pre_decide();
-  void pre_exchange();
-  void pre_neighbor();
-  void post_neighbor();
-  void pre_force(int);
-  void pre_reverse(int,int);
-  void post_force(int);
-  void final_integrate();
-  void end_of_step();
-  double energy_couple();
-  double energy_global();
-  void energy_atom(int, double *);
-  void post_run();
-=======
 
   void setup(int) override;
   void setup_pre_exchange() override;
@@ -68,7 +44,6 @@
   double energy_global() override;
   void energy_atom(int, double *) override;
   void post_run() override;
->>>>>>> d8b37601
 
   void setup_pre_force_respa(int, int) override;
   void initial_integrate_respa(int, int, int) override;
@@ -77,21 +52,12 @@
   void post_force_respa(int, int, int) override;
   void final_integrate_respa(int, int) override;
 
-<<<<<<< HEAD
-  void min_pre_exchange();
-  void min_pre_neighbor();
-  void min_post_neighbor();
-  void min_pre_force(int);
-  void min_pre_reverse(int,int);
-  void min_post_force(int);
-=======
   void min_pre_exchange() override;
   void min_pre_neighbor() override;
   void min_post_neighbor() override;
   void min_pre_force(int) override;
   void min_pre_reverse(int,int) override;
   void min_post_force(int) override;
->>>>>>> d8b37601
 
   double min_energy(double *) override;
   void min_store() override;
