--- conflicted
+++ resolved
@@ -30,10 +30,6 @@
 #include "reaxc_reset_tools.h"
 #include "reaxc_tool_box.h"
 #include "reaxc_vector.h"
-<<<<<<< HEAD
-
-=======
->>>>>>> 3a046a66
 
 /* allocate space for my_atoms
    important: we cannot know the exact number of atoms that will fall into a
@@ -534,55 +530,6 @@
 }
 
 
-<<<<<<< HEAD
-=======
-int  Allocate_MPI_Buffers( mpi_datatypes *mpi_data, int est_recv,
-                           neighbor_proc *my_nbrs, char *msg )
-{
-  int i;
-  mpi_out_data  *mpi_buf;
-  MPI_Comm comm;
-
-  comm = mpi_data->world;
-
-  /* in buffers */
-  mpi_data->in1_buffer = (void*)
-    scalloc( est_recv, sizeof(boundary_atom), "in1_buffer", comm );
-  mpi_data->in2_buffer = (void*)
-    scalloc( est_recv, sizeof(boundary_atom), "in2_buffer", comm );
-
-  /* out buffers */
-  for( i = 0; i < MAX_NBRS; ++i ) {
-    mpi_buf = &( mpi_data->out_buffers[i] );
-    /* allocate storage for the neighbor processor i */
-    mpi_buf->index = (int*)
-      scalloc( my_nbrs[i].est_send, sizeof(int), "mpibuf:index", comm );
-    mpi_buf->out_atoms = (void*)
-      scalloc( my_nbrs[i].est_send, sizeof(boundary_atom), "mpibuf:out_atoms",
-               comm );
-  }
-
-  return SUCCESS;
-}
-
-
-void Deallocate_MPI_Buffers( mpi_datatypes *mpi_data )
-{
-  int i;
-  mpi_out_data  *mpi_buf;
-
-  sfree( mpi_data->in1_buffer, "in1_buffer" );
-  sfree( mpi_data->in2_buffer, "in2_buffer" );
-
-  for( i = 0; i < MAX_NBRS; ++i ) {
-    mpi_buf = &( mpi_data->out_buffers[i] );
-    sfree( mpi_buf->index, "mpibuf:index" );
-    sfree( mpi_buf->out_atoms, "mpibuf:out_atoms" );
-  }
-}
-
-
->>>>>>> 3a046a66
 void ReAllocate( reax_system *system, control_params *control,
                  simulation_data *data, storage *workspace, reax_list **lists,
                  mpi_datatypes *mpi_data )
@@ -699,12 +646,4 @@
     realloc->num_3body = -1;
   }
 
-<<<<<<< HEAD
-#if defined(DEBUG_FOCUS)
-  fprintf( stderr, "p%d @ step%d: reallocate done\n",
-           system->my_rank, data->step );
-  MPI_Barrier( comm );
-#endif
-=======
->>>>>>> 3a046a66
 }