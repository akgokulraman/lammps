--- conflicted
+++ resolved
@@ -27,10 +27,6 @@
 #include "pair_reax_c.h"
 #include "reaxc_list.h"
 #include "reaxc_tool_box.h"
-<<<<<<< HEAD
-
-=======
->>>>>>> 3a046a66
 
 /************* allocate list space ******************/
 int Make_List(int n, int num_intrs, int type, reax_list *l, MPI_Comm comm)
