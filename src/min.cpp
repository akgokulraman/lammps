--- conflicted
+++ resolved
@@ -468,16 +468,12 @@
 
   timer->stamp();
 
-<<<<<<< HEAD
   if (modify->n_min_pre_force) {
     modify->min_pre_force(vflag);
     timer->stamp(Timer::MODIFY);
   }
 
-  if (force->pair) {
-=======
   if (pair_compute_flag) {
->>>>>>> 95970d4d
     force->pair->compute(eflag,vflag);
     timer->stamp(Timer::PAIR);
   }
