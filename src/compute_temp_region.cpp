--- conflicted
+++ resolved
@@ -95,12 +95,6 @@
   int *type = atom->type;
   int *mask = atom->mask;
   int nlocal = atom->nlocal;
-
-  if (nlocal > maxbias) {
-    memory->destroy(vbiasall);
-    maxbias = atom->nmax;
-    memory->create(vbiasall,maxbias,3,"temp/region:vbiasall");
-  }
 
   Region *region = domain->regions[iregion];
   int count = 0;
@@ -147,12 +141,6 @@
   int *mask = atom->mask;
   int nlocal = atom->nlocal;
 
-  if (nlocal > maxbias) {
-    memory->destroy(vbiasall);
-    maxbias = atom->nmax;
-    memory->create(vbiasall,maxbias,3,"temp/region:vbiasall");
-  }
-
   Region *region = domain->regions[iregion];
   double massone,t[6];
   for (i = 0; i < 6; i++) t[i] = 0.0;
@@ -181,11 +169,11 @@
 {
   double *x = atom->x[i];
   if (domain->regions[iregion]->match(x[0],x[1],x[2]))
-    vbiasall[i][0] = vbiasall[i][1] = vbiasall[i][2] = 0.0;
+    vbias[0] = vbias[1] = vbias[2] = 0.0;
   else {
-    vbiasall[i][0] = v[0];
-    vbiasall[i][1] = v[1];
-    vbiasall[i][2] = v[2];
+    vbias[0] = v[0];
+    vbias[1] = v[1];
+    vbias[2] = v[2];
     v[0] = v[1] = v[2] = 0.0;
   }
 }
@@ -200,6 +188,12 @@
   double **v = atom->v;
   int *mask = atom->mask;
   int nlocal = atom->nlocal;
+
+  if (nlocal > maxbias) {
+    memory->destroy(vbiasall);
+    maxbias = atom->nmax;
+    memory->create(vbiasall,maxbias,3,"temp/region:vbiasall");
+  }
 
   Region *region = domain->regions[iregion];
 
@@ -223,9 +217,9 @@
 
 void ComputeTempRegion::restore_bias(int i, double *v)
 {
-  v[0] += vbiasall[i][0];
-  v[1] += vbiasall[i][1];
-  v[2] += vbiasall[i][2];
+  v[0] += vbias[0];
+  v[1] += vbias[1];
+  v[2] += vbias[2];
 }
 
 /* ----------------------------------------------------------------------
@@ -251,10 +245,6 @@
 
 double ComputeTempRegion::memory_usage()
 {
-<<<<<<< HEAD
-  double bytes = maxbias * (3 * sizeof(double) + sizeof(double *));
-=======
   double bytes = 3*maxbias * sizeof(double);
->>>>>>> c1fbf88e
   return bytes;
 }