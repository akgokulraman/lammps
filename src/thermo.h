--- conflicted
+++ resolved
@@ -89,10 +89,6 @@
   char **id_variable;          // list of variable names
   int *variables;              // list of Variable indices
 
-  double last_time;            // simulation time at last print out
-  double last_cpu;             // cpu time at last print out
-  int  last_step;              // step number at last print out
-
   // private methods
 
   void allocate();
@@ -119,13 +115,8 @@
   void compute_elapsed_long();
   void compute_dt();
   void compute_cpu();
-<<<<<<< HEAD
-  void compute_tpt();
-  void compute_tps();
-=======
   void compute_tpcpu();
   void compute_spcpu();
->>>>>>> 468afb93
 
   void compute_atoms();
   void compute_temp();
