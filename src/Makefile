--- conflicted
+++ resolved
@@ -50,25 +50,14 @@
 
 PACKUSER = user-atc user-awpmd user-cg-cmm user-colvars \
 	   user-diffraction user-dpd user-drude user-eff user-fep user-h5md \
-<<<<<<< HEAD
 	   user-hadress user-intel user-lb user-manifold user-mgpt \
-	   user-misc user-molfile user-omp user-phonon user-qmmm user-qtb \
-	   user-quip user-reaxc user-smd user-smtbq user-sph user-tally \
-	   user-vtk
+	   user-misc user-molfile user-nc-dump user-omp user-phonon \
+	   user-qmmm user-qtb user-quip user-reaxc user-smd user-smtbq \
+	   user-sph user-tally user-vtk
 
 PACKLIB = compress gpu kim kokkos meam mpiio poems python voronoi \
-	  user-atc user-awpmd user-colvars user-h5md user-intel \
-	  user-lb user-molfile user-qmmm user-quip user-smd user-vtk
-=======
-	   user-intel user-lb user-manifold user-mgpt user-misc user-molfile \
-	   user-nc-dump user-omp user-phonon user-qmmm user-qtb \
-	   user-quip user-reaxc user-smd user-smtbq user-sph user-tally \
-	   user-vtk
-
-PACKLIB = compress gpu kim kokkos meam mpiio poems python reax voronoi \
 	  user-atc user-awpmd user-colvars user-h5md user-lb user-molfile \
 	  user-nc-dump user-qmmm user-quip user-smd user-vtk
->>>>>>> c0b98f52
 
 PACKALL = $(PACKAGE) $(PACKUSER)
 
