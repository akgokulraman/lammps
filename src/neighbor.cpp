--- conflicted
+++ resolved
@@ -796,11 +796,7 @@
     }
   }
 
-<<<<<<< HEAD
-  // make certain we use the same type lists across all MPI ranks
-=======
   // sync on/off settings across all procs
->>>>>>> 7162cf03
 
   int on_or_off = bond_off;
   MPI_Allreduce(&on_or_off,&bond_off,1,MPI_INT,MPI_MAX,world);
