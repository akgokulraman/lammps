--- conflicted
+++ resolved
@@ -472,19 +472,14 @@
 
     recurse(nlevels-1);
 
-<<<<<<< HEAD
+    // needed in case end_of_step() or output() use total force
+
+    sum_flevel_f();
+
     if (modify->n_end_of_step) {
       timer->stamp();
       modify->end_of_step();
       timer->stamp(Timer::MODIFY);
-    }
-=======
-    // needed in case end_of_step() or output() use total force
-
-    sum_flevel_f();
-
-    if (modify->n_end_of_step) modify->end_of_step();
->>>>>>> 1bc6cf22
 
     if (ntimestep == output->next) {
       timer->stamp();
@@ -527,10 +522,7 @@
     modify->initial_integrate_respa(vflag,ilevel,iloop);
     if (modify->n_post_integrate_respa)
       modify->post_integrate_respa(ilevel,iloop);
-<<<<<<< HEAD
     timer->stamp(Timer::MODIFY);
-=======
->>>>>>> 1bc6cf22
 
     // at outermost level, check on rebuilding neighbor list
     // at innermost level, communicate
@@ -576,15 +568,12 @@
       timer->stamp(Timer::COMM);
     }
 
-<<<<<<< HEAD
-=======
     // rRESPA recursion thru all levels
     // this used to be before neigh list build,
     // which prevented per-atom energy/stress being tallied correctly
     // b/c atoms migrated to new procs between short/long force calls
     // now they migrate at very start of rRESPA timestep, before all forces
 
->>>>>>> 1bc6cf22
     if (ilevel) recurse(ilevel-1);
 
     // force computations
