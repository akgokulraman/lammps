########################################
# CMake build system
# This file is part of LAMMPS
# Created by Christoph Junghans and Richard Berger
cmake_minimum_required(VERSION 2.8.12)

project(lammps CXX)
set(SOVERSION 0)
get_filename_component(LAMMPS_SOURCE_DIR ${CMAKE_CURRENT_SOURCE_DIR}/../src ABSOLUTE)
get_filename_component(LAMMPS_LIB_SOURCE_DIR ${CMAKE_CURRENT_SOURCE_DIR}/../lib ABSOLUTE)
get_filename_component(LAMMPS_LIB_BINARY_DIR ${CMAKE_BINARY_DIR}/lib ABSOLUTE)
get_filename_component(LAMMPS_DOC_DIR ${CMAKE_CURRENT_SOURCE_DIR}/../doc ABSOLUTE)
get_filename_component(LAMMPS_TOOLS_DIR ${CMAKE_CURRENT_SOURCE_DIR}/../tools ABSOLUTE)
get_filename_component(LAMMPS_PYTHON_DIR ${CMAKE_CURRENT_SOURCE_DIR}/../python ABSOLUTE)
get_filename_component(LAMMPS_POTENTIALS_DIR ${CMAKE_CURRENT_SOURCE_DIR}/../potentials ABSOLUTE)

find_package(Git)

# by default, install into $HOME/.local (not /usr/local), so that no root access (and sudo!!) is needed
if (CMAKE_INSTALL_PREFIX_INITIALIZED_TO_DEFAULT)
  set(CMAKE_INSTALL_PREFIX "$ENV{HOME}/.local" CACHE PATH "default install path" FORCE )
endif()

# To avoid conflicts with the conventional Makefile build system, we build everything here
file(GLOB LIB_SOURCES ${LAMMPS_SOURCE_DIR}/[^.]*.cpp)
file(GLOB LMP_SOURCES ${LAMMPS_SOURCE_DIR}/main.cpp)
list(REMOVE_ITEM LIB_SOURCES ${LMP_SOURCES})

# Cmake modules/macros are in a subdirectory to keep this file cleaner
set(CMAKE_MODULE_PATH ${CMAKE_CURRENT_SOURCE_DIR}/Modules)

include(LAMMPSUtils)

get_lammps_version(${LAMMPS_SOURCE_DIR}/version.h LAMMPS_VERSION)

include(PreventInSourceBuilds)

if(NOT CMAKE_BUILD_TYPE AND NOT CMAKE_CXX_FLAGS)
  #release comes with -O3 by default
  set(CMAKE_BUILD_TYPE RelWithDebInfo CACHE STRING "Choose the type of build, options are: None Debug Release RelWithDebInfo MinSizeRel." FORCE)
endif(NOT CMAKE_BUILD_TYPE AND NOT CMAKE_CXX_FLAGS)
string(TOUPPER "${CMAKE_BUILD_TYPE}" BTYPE)

# check for files auto-generated by make-based buildsystem
# this is fast, so check for it all the time
check_for_autogen_files(${LAMMPS_SOURCE_DIR})

######################################################################
# compiler tests
# these need ot be done early (before further tests).
#####################################################################
include(CheckCCompilerFlag)
include(CheckIncludeFileCXX)

if(${CMAKE_CXX_COMPILER_ID} STREQUAL "Intel")
  set (CMAKE_CXX_FLAGS "${CMAKE_CXX_FLAGS} -restrict -std=c++11")
endif()

option(DISABLE_CXX11_REQUIREMENT "Disable check that requires C++11 for compiling LAMMPS" OFF)
if(DISABLE_CXX11_REQUIREMENT)
  add_definitions(-DLAMMPS_CXX98)
# else()
#  set(CMAKE_CXX_STANDARD 11)
endif()

# GNU compiler features
if (${CMAKE_CXX_COMPILER_ID} STREQUAL "GNU")
  option(ENABLE_COVERAGE "Enable code coverage" OFF)
  mark_as_advanced(ENABLE_COVERAGE)
  if(ENABLE_COVERAGE)
    set (CMAKE_CXX_FLAGS "${CMAKE_CXX_FLAGS} --coverage")
  endif()
  option(ENABLE_SANITIZE_ADDRESS "Enable address sanitizer" OFF)
  mark_as_advanced(ENABLE_SANITIZE_ADDRESS)
  if(ENABLE_SANITIZE_ADDRESS)
    set (CMAKE_CXX_FLAGS "${CMAKE_CXX_FLAGS} -fsanitize=address")
  endif()
  option(ENABLE_SANITIZE_UNDEFINED "Enable undefined behavior sanitizer" OFF)
  mark_as_advanced(ENABLE_SANITIZE_UNDEFINED)
  if(ENABLE_SANITIZE_UNDEFINED)
    set (CMAKE_CXX_FLAGS "${CMAKE_CXX_FLAGS} -fsanitize=undefined")
  endif()
  option(ENABLE_SANITIZE_THREAD "Enable thread sanitizer" OFF)
  mark_as_advanced(ENABLE_SANITIZE_THREAD)
  if(ENABLE_SANITIZE_THREAD)
    set (CMAKE_CXX_FLAGS "${CMAKE_CXX_FLAGS} -fsanitize=thread")
  endif()
endif()

########################################################################
# User input options                                                   #
########################################################################
option(BUILD_EXE "Build lmp binary" ON)
if(BUILD_EXE)
  set(LAMMPS_MACHINE "" CACHE STRING "Suffix to append to lmp binary (WON'T enable any features automatically")
  mark_as_advanced(LAMMPS_MACHINE)
  if(LAMMPS_MACHINE)
    set(LAMMPS_MACHINE "_${LAMMPS_MACHINE}")
  endif()
  set(LAMMPS_BINARY lmp${LAMMPS_MACHINE})
endif()

option(BUILD_LIB "Build LAMMPS library" OFF)
if(BUILD_LIB)
  option(BUILD_SHARED_LIBS "Build shared library" OFF)
  if(BUILD_SHARED_LIBS) # for all pkg libs, mpi_stubs and linalg
    set(CMAKE_POSITION_INDEPENDENT_CODE ON)
  endif()
  set(LAMMPS_LIB_SUFFIX "" CACHE STRING "Suffix to append to liblammps and pkg-config file")
  mark_as_advanced(LAMMPS_LIB_SUFFIX)
  if(LAMMPS_LIB_SUFFIX)
    set(LAMMPS_LIB_SUFFIX "_${LAMMPS_LIB_SUFFIX}")
  endif()
endif()

option(BUILD_TOOLS "Build and install LAMMPS tools (msi2lmp, binary2txt, chain)" OFF)

if(NOT BUILD_EXE AND NOT BUILD_LIB)
  message(FATAL_ERROR "You need to at least enable one of two following options: BUILD_LIB or BUILD_EXE")
endif()

option(CMAKE_VERBOSE_MAKEFILE "Generate verbose Makefiles" OFF)
include(GNUInstallDirs)

set(LAMMPS_LINK_LIBS)
set(LAMMPS_DEPS)
set(LAMMPS_API_DEFINES)

<<<<<<< HEAD
set(DEFAULT_PACKAGES ASPHERE BODY CLASS2 COLLOID COMPRESS DIPOLE GRANULAR
  KSPACE MANYBODY MC MEAM MESSAGE MISC MOLECULE PERI REAX REPLICA RIGID SHOCK
  SPIN SNAP SRD KIM PYTHON MSCG MPIIO VORONOI POEMS LATTE USER-ATC USER-AWPMD
  USER-BOCS USER-CAUCHY USER-CGDNA USER-MESO USER-CGSDK USER-COLVARS
  USER-DIFFRACTION USER-DPD USER-DRUDE USER-EFF USER-FEP USER-H5MD USER-LB
  USER-MANIFOLD USER-MEAMC USER-MGPT USER-MISC USER-MOFFF USER-MOLFILE
  USER-NETCDF USER-PHONON USER-PTM USER-QTB USER-REAXC USER-SCAFACOS USER-SMD
  USER-SMTBQ USER-SPH USER-TALLY USER-UEF USER-VTK USER-QUIP USER-QMMM)
=======
set(DEFAULT_PACKAGES ASPHERE BODY CLASS2 COLLOID COMPRESS CORESHELL DIPOLE
  GRANULAR KSPACE LATTE MANYBODY MC MESSAGE MISC MOLECULE PERI POEMS QEQ
  REPLICA RIGID SHOCK SPIN SNAP SRD KIM PYTHON MSCG MPIIO VORONOI
  USER-ATC USER-AWPMD USER-BOCS USER-CGDNA USER-MESO USER-CGSDK USER-COLVARS
  USER-DIFFRACTION USER-DPD USER-DRUDE USER-EFF USER-FEP USER-H5MD USER-LB
  USER-MANIFOLD USER-MEAMC USER-MGPT USER-MISC USER-MOFFF USER-MOLFILE
  USER-NETCDF USER-PHONON USER-PLUMED USER-PTM USER-QTB USER-REAXC
  USER-SCAFACOS USER-SDPD USER-SMD USER-SMTBQ USER-SPH USER-TALLY USER-UEF
  USER-VTK USER-QUIP USER-QMMM USER-YAFF USER-ADIOS)
>>>>>>> 587fc9d9
set(ACCEL_PACKAGES USER-OMP KOKKOS OPT USER-INTEL GPU)
foreach(PKG ${DEFAULT_PACKAGES} ${ACCEL_PACKAGES})
  option(PKG_${PKG} "Build ${PKG} Package" OFF)
endforeach()

######################################################
# download and unpack support binaries for compilation
# of windows binaries.
######################################################
if(${CMAKE_SYSTEM_NAME} STREQUAL "Windows")
  set(LAMMPS_THIRDPARTY_URL "http://download.lammps.org/thirdparty")
  file(DOWNLOAD "${LAMMPS_THIRDPARTY_URL}/opencl-win-devel.tar.gz" "${CMAKE_CURRENT_BINARY_DIR}/opencl-win-devel.tar.gz"
          EXPECTED_MD5 2c00364888d5671195598b44c2e0d44d)
  execute_process(COMMAND ${CMAKE_COMMAND} -E tar xzf opencl-win-devel.tar.gz WORKING_DIRECTORY ${CMAKE_CURRENT_BINARY_DIR})
  if(${CMAKE_SYSTEM_PROCESSOR} STREQUAL "x86")
    set(OpenCL_LIBRARY "${CMAKE_CURRENT_BINARY_DIR}/OpenCL/lib_win32/libOpenCL.dll")
  elseif(${CMAKE_SYSTEM_PROCESSOR} STREQUAL "x86_64")
    set(OpenCL_LIBRARY "${CMAKE_CURRENT_BINARY_DIR}/OpenCL/lib_win64/libOpenCL.dll")
  endif()
  set(OpenCL_INCLUDE_DIR "${CMAKE_CURRENT_BINARY_DIR}/OpenCL/include")
endif()

######################################################
######################################################
# packages with special compiler needs or external libs
######################################################
include_directories(${LAMMPS_SOURCE_DIR})

if(PKG_USER-ADIOS)
  # The search for ADIOS2 must come before MPI because
  # it includes its own MPI search with the latest FindMPI.cmake
  # script that defines the MPI::MPI_C target
  enable_language(C)
  find_package(ADIOS2 REQUIRED)
  list(APPEND LAMMPS_LINK_LIBS adios2::adios2)
endif()

# do MPI detection after language activation, if MPI for these language is required
set(MPI_CXX_SKIP_MPICXX TRUE)
find_package(MPI QUIET)
option(BUILD_MPI "Build MPI version" ${MPI_FOUND})
if(BUILD_MPI)
  find_package(MPI REQUIRED)
  include_directories(${MPI_CXX_INCLUDE_PATH})
  list(APPEND LAMMPS_LINK_LIBS ${MPI_CXX_LIBRARIES})
  option(LAMMPS_LONGLONG_TO_LONG "Workaround if your system or MPI version does not recognize 'long long' data types" OFF)
  if(LAMMPS_LONGLONG_TO_LONG)
    add_definitions(-DLAMMPS_LONGLONG_TO_LONG)
  endif()
else()
  enable_language(C)
  file(GLOB MPI_SOURCES ${LAMMPS_SOURCE_DIR}/STUBS/mpi.c)
  add_library(mpi_stubs STATIC ${MPI_SOURCES})
  include_directories(${LAMMPS_SOURCE_DIR}/STUBS)
  list(APPEND LAMMPS_LINK_LIBS mpi_stubs)
endif()

set(LAMMPS_SIZES "smallbig" CACHE STRING "LAMMPS integer sizes (smallsmall: all 32-bit, smallbig: 64-bit #atoms #timesteps, bigbig: also 64-bit imageint, 64-bit atom ids)")
set(LAMMPS_SIZES_VALUES smallbig bigbig smallsmall)
set_property(CACHE LAMMPS_SIZES PROPERTY STRINGS ${LAMMPS_SIZES_VALUES})
validate_option(LAMMPS_SIZES LAMMPS_SIZES_VALUES)
string(TOUPPER ${LAMMPS_SIZES} LAMMPS_SIZES)
add_definitions(-DLAMMPS_${LAMMPS_SIZES})
set(LAMMPS_API_DEFINES "${LAMMPS_API_DEFINES} -DLAMMPS_${LAMMPS_SIZES}")

# posix_memalign is not available on Windows
if(${CMAKE_SYSTEM_NAME} STREQUAL "Windows")
  set(LAMMPS_MEMALIGN "0" CACHE STRING "posix_memalign() is not available on Windows" FORCE)
else()
  set(LAMMPS_MEMALIGN "64" CACHE STRING "enables the use of the posix_memalign() call instead of malloc() when large chunks or memory are allocated by LAMMPS. Set to 0 to disable")
endif()
if(NOT ${LAMMPS_MEMALIGN} STREQUAL "0")
  add_definitions(-DLAMMPS_MEMALIGN=${LAMMPS_MEMALIGN})
endif()

option(LAMMPS_EXCEPTIONS "enable the use of C++ exceptions for error messages (useful for library interface)" OFF)
if(LAMMPS_EXCEPTIONS)
  add_definitions(-DLAMMPS_EXCEPTIONS)
  set(LAMMPS_API_DEFINES "${LAMMPS_API_DEFINES} -DLAMMPS_EXCEPTIONS")
endif()

# "hard" dependencies between packages resulting
# in an error instead of skipping over files
pkg_depends(MPIIO MPI)
pkg_depends(USER-ATC MANYBODY)
pkg_depends(USER-LB MPI)
pkg_depends(USER-PHONON KSPACE)
pkg_depends(USER-SCAFACOS MPI)

find_package(OpenMP QUIET)

# TODO: this is a temporary workaround until a better solution is found. AK 2019-05-30
# GNU GCC 9.x uses settings incompatible with our use of 'default(none)' in OpenMP pragmas
# where we assume older GCC semantics. For the time being, we disable OpenMP by default
# for GCC 9.x and beyond. People may manually turn it on, but need to run the script
# src/USER-OMP/hack_openmp_for_pgi_gcc9.sh on all sources to make it compatible with gcc 9.
if ((CMAKE_CXX_COMPILER_ID STREQUAL "GNU") AND (CMAKE_CXX_COMPILER_VERSION VERSION_GREATER 8.99.9))
  option(BUILD_OMP "Build with OpenMP support" OFF)
else()
  option(BUILD_OMP "Build with OpenMP support" ${OpenMP_FOUND})
endif()

if(BUILD_OMP)
  find_package(OpenMP REQUIRED)
  check_include_file_cxx(omp.h HAVE_OMP_H_INCLUDE)
  if(NOT HAVE_OMP_H_INCLUDE)
    message(FATAL_ERROR "Cannot find required 'omp.h' header file")
  endif()
  set (CMAKE_C_FLAGS "${CMAKE_C_FLAGS} ${OpenMP_C_FLAGS}")
  set (CMAKE_CXX_FLAGS "${CMAKE_CXX_FLAGS} ${OpenMP_CXX_FLAGS}")
endif()

if(PKG_MSCG OR PKG_USER-ATC OR PKG_USER-AWPMD OR PKG_USER-QUIP OR PKG_LATTE)
  enable_language(C)
  find_package(LAPACK)
  find_package(BLAS)
  if(NOT LAPACK_FOUND OR NOT BLAS_FOUND)
    if(CMAKE_GENERATOR STREQUAL "Ninja")
      status(FATAL_ERROR "Cannot build internal linear algebra library with Ninja build tool due to lack for Fortran support")
    endif()
    enable_language(Fortran)
    file(GLOB LAPACK_SOURCES ${LAMMPS_LIB_SOURCE_DIR}/linalg/[^.]*.[fF])
    add_library(linalg STATIC ${LAPACK_SOURCES})
    set(BLAS_LIBRARIES linalg)
    set(LAPACK_LIBRARIES linalg)
  else()
    list(APPEND LAPACK_LIBRARIES ${BLAS_LIBRARIES})
  endif()
endif()


find_package(JPEG QUIET)
option(WITH_JPEG "Enable JPEG support" ${JPEG_FOUND})
if(WITH_JPEG)
  find_package(JPEG REQUIRED)
  add_definitions(-DLAMMPS_JPEG)
  include_directories(${JPEG_INCLUDE_DIR})
  list(APPEND LAMMPS_LINK_LIBS ${JPEG_LIBRARIES})
endif()

find_package(PNG QUIET)
find_package(ZLIB QUIET)
if(PNG_FOUND AND ZLIB_FOUND)
  option(WITH_PNG "Enable PNG support" ON)
else()
  option(WITH_PNG "Enable PNG support" OFF)
endif()
if(WITH_PNG)
  find_package(PNG REQUIRED)
  find_package(ZLIB REQUIRED)
  include_directories(${PNG_INCLUDE_DIRS} ${ZLIB_INCLUDE_DIRS})
  list(APPEND LAMMPS_LINK_LIBS ${PNG_LIBRARIES} ${ZLIB_LIBRARIES})
  add_definitions(-DLAMMPS_PNG)
endif()

find_program(GZIP_EXECUTABLE gzip)
find_package_handle_standard_args(GZIP REQUIRED_VARS GZIP_EXECUTABLE)
option(WITH_GZIP "Enable GZIP support" ${GZIP_FOUND})
if(WITH_GZIP)
  if(NOT GZIP_FOUND)
    message(FATAL_ERROR "gzip executable not found")
  endif()
  add_definitions(-DLAMMPS_GZIP)
endif()

find_program(FFMPEG_EXECUTABLE ffmpeg)
find_package_handle_standard_args(FFMPEG REQUIRED_VARS FFMPEG_EXECUTABLE)
option(WITH_FFMPEG "Enable FFMPEG support" ${FFMPEG_FOUND})
if(WITH_FFMPEG)
  if(NOT FFMPEG_FOUND)
    message(FATAL_ERROR "ffmpeg executable not found")
  endif()
  add_definitions(-DLAMMPS_FFMPEG)
endif()

if(BUILD_SHARED_LIBS)
  set(CONFIGURE_REQUEST_PIC "--with-pic")
  set(CMAKE_REQUEST_PIC "-DCMAKE_POSITION_INDEPENDENT_CODE=${CMAKE_POSITION_INDEPENDENT_CODE}")
  set(CUDA_REQUEST_PIC "-Xcompiler ${CMAKE_SHARED_LIBRARY_CXX_FLAGS}")
else()
  set(CONFIGURE_REQUEST_PIC)
  set(CMAKE_REQUEST_PIC)
  set(CUDA_REQUEST_PIC)
endif()

include(Packages/KSPACE)
include(Packages/PYTHON)
include(Packages/VORONOI)
include(Packages/USER-COLVARS)
include(Packages/USER-MOLFILE)
include(Packages/USER-NETCDF)
include(Packages/USER-PLUMED)
include(Packages/USER-QMMM)
include(Packages/USER-QUIP)
include(Packages/USER-SCAFACOS)
include(Packages/USER-SMD)
include(Packages/USER-VTK)
include(Packages/KIM)
include(Packages/LATTE)
include(Packages/MESSAGE)
include(Packages/MSCG)
include(Packages/COMPRESS)

# the windows version of LAMMPS requires a couple extra libraries
if(${CMAKE_SYSTEM_NAME} STREQUAL "Windows")
  list(APPEND LAMMPS_LINK_LIBS -lwsock32 -lpsapi)
endif()

########################################################################
# Basic system tests (standard libraries, headers, functions, types)   #
########################################################################
foreach(HEADER cmath)
  check_include_file_cxx(${HEADER} FOUND_${HEADER})
  if(NOT FOUND_${HEADER})
    message(FATAL_ERROR "Could not find needed header - ${HEADER}")
  endif(NOT FOUND_${HEADER})
endforeach(HEADER)

set(MATH_LIBRARIES "m" CACHE STRING "math library")
mark_as_advanced( MATH_LIBRARIES )
include(CheckLibraryExists)
if (CMAKE_VERSION VERSION_LESS "3.4")
  enable_language(C) # check_library_exists isn't supported without a C compiler before v3.4
endif()
# RB: disabled this check because it breaks with KOKKOS CUDA enabled
#foreach(FUNC sin cos)
#  check_library_exists(${MATH_LIBRARIES} ${FUNC} "" FOUND_${FUNC}_${MATH_LIBRARIES})
#  if(NOT FOUND_${FUNC}_${MATH_LIBRARIES})
#    message(FATAL_ERROR "Could not find needed math function - ${FUNC}")
#  endif(NOT FOUND_${FUNC}_${MATH_LIBRARIES})
#endforeach(FUNC)
list(APPEND LAMMPS_LINK_LIBS ${MATH_LIBRARIES})

######################################
# Generate Basic Style files
######################################
include(StyleHeaderUtils)
RegisterStyles(${LAMMPS_SOURCE_DIR})

##############################################
# add sources of enabled packages
############################################
foreach(PKG ${DEFAULT_PACKAGES})
  set(${PKG}_SOURCES_DIR ${LAMMPS_SOURCE_DIR}/${PKG})

  file(GLOB ${PKG}_SOURCES ${${PKG}_SOURCES_DIR}/[^.]*.cpp)
  file(GLOB ${PKG}_HEADERS ${${PKG}_SOURCES_DIR}/[^.]*.h)

  # check for package files in src directory due to old make system
  DetectBuildSystemConflict(${LAMMPS_SOURCE_DIR} ${${PKG}_SOURCES} ${${PKG}_HEADERS})

  if(PKG_${PKG})
    # detects styles in package and adds them to global list
    RegisterStyles(${${PKG}_SOURCES_DIR})

    list(APPEND LIB_SOURCES ${${PKG}_SOURCES})
    include_directories(${${PKG}_SOURCES_DIR})
  endif()

  RegisterPackages(${${PKG}_SOURCES_DIR})
endforeach()

# packages that need defines set
foreach(PKG MPIIO)
  if(PKG_${PKG})
    add_definitions(-DLMP_${PKG})
  endif()
endforeach()

# dedicated check for entire contents of accelerator packages
foreach(PKG ${ACCEL_PACKAGES})
  set(${PKG}_SOURCES_DIR ${LAMMPS_SOURCE_DIR}/${PKG})

  file(GLOB ${PKG}_SOURCES ${${PKG}_SOURCES_DIR}/[^.]*.cpp)
  file(GLOB ${PKG}_HEADERS ${${PKG}_SOURCES_DIR}/[^.]*.h)

  # check for package files in src directory due to old make system
  DetectBuildSystemConflict(${LAMMPS_SOURCE_DIR} ${${PKG}_SOURCES} ${${PKG}_HEADERS})

  RegisterPackages(${${PKG}_SOURCES_DIR})
endforeach()

##############################################
# add lib sources of (simple) enabled packages
############################################
foreach(SIMPLE_LIB POEMS USER-ATC USER-AWPMD USER-H5MD USER-QMMM)
  if(PKG_${SIMPLE_LIB})
    string(REGEX REPLACE "^USER-" "" PKG_LIB "${SIMPLE_LIB}")
    string(TOLOWER "${PKG_LIB}" PKG_LIB)
    file(GLOB_RECURSE ${PKG_LIB}_SOURCES
      ${LAMMPS_LIB_SOURCE_DIR}/${PKG_LIB}/[^.]*.F
      ${LAMMPS_LIB_SOURCE_DIR}/${PKG_LIB}/[^.]*.c
      ${LAMMPS_LIB_SOURCE_DIR}/${PKG_LIB}/[^.]*.cpp)
    add_library(${PKG_LIB} STATIC ${${PKG_LIB}_SOURCES})
    list(APPEND LAMMPS_LINK_LIBS ${PKG_LIB})
    if(PKG_LIB STREQUAL awpmd)
      target_include_directories(awpmd PUBLIC ${LAMMPS_LIB_SOURCE_DIR}/awpmd/systems/interact ${LAMMPS_LIB_SOURCE_DIR}/awpmd/ivutils/include)
    elseif(PKG_LIB STREQUAL h5md)
      target_include_directories(h5md PUBLIC ${LAMMPS_LIB_SOURCE_DIR}/h5md/include ${HDF5_INCLUDE_DIRS})
    else()
      target_include_directories(${PKG_LIB} PUBLIC ${LAMMPS_LIB_SOURCE_DIR}/${PKG_LIB})
    endif()
  endif()
endforeach()

if(PKG_USER-AWPMD)
  target_link_libraries(awpmd ${LAPACK_LIBRARIES})
endif()

if(PKG_USER-ATC)
  if(LAMMPS_SIZES STREQUAL BIGBIG)
    message(FATAL_ERROR "The USER-ATC Package is not compatible with -DLAMMPS_BIGBIG")
  endif()
  target_link_libraries(atc ${LAPACK_LIBRARIES})
endif()

include(Packages/USER-H5MD)

######################################################################
# packages which selectively include variants based on enabled styles
# e.g. accelerator packages
######################################################################
include(Packages/CORESHELL)
include(Packages/QEQ)
include(Packages/USER-OMP)
include(Packages/USER-SDPD)
include(Packages/KOKKOS)
include(Packages/OPT)
include(Packages/USER-INTEL)
include(Packages/GPU)

######################################################
# Generate style headers based on global list of
# styles registered during package selection
# Generate packages headers from all packages
######################################################
set(LAMMPS_STYLE_HEADERS_DIR ${CMAKE_CURRENT_BINARY_DIR}/styles)

GenerateStyleHeaders(${LAMMPS_STYLE_HEADERS_DIR})
GeneratePackagesHeaders(${LAMMPS_STYLE_HEADERS_DIR})

include_directories(${LAMMPS_STYLE_HEADERS_DIR})

######################################
# Generate lmpinstalledpkgs.h
######################################
set(temp "#ifndef LMP_INSTALLED_PKGS_H\n#define LMP_INSTALLED_PKGS_H\n")
set(temp "${temp}const char * LAMMPS_NS::LAMMPS::installed_packages[] =  {\n")
set(temp_PKG_LIST ${DEFAULT_PACKAGES} ${ACCEL_PACKAGES})
list(SORT temp_PKG_LIST)
foreach(PKG ${temp_PKG_LIST})
    if(PKG_${PKG})
        set(temp "${temp}  \"${PKG}\",\n")
    endif()
endforeach()
set(temp "${temp}  NULL\n};\n#endif\n\n")
message(STATUS "Generating lmpinstalledpkgs.h...")
file(WRITE "${LAMMPS_STYLE_HEADERS_DIR}/lmpinstalledpkgs.h.tmp" "${temp}" )
execute_process(COMMAND ${CMAKE_COMMAND} -E copy_if_different "${LAMMPS_STYLE_HEADERS_DIR}/lmpinstalledpkgs.h.tmp" "${LAMMPS_STYLE_HEADERS_DIR}/lmpinstalledpkgs.h")

######################################
# Generate lmpgitversion.h
######################################
add_custom_target(gitversion COMMAND ${CMAKE_COMMAND}
  -DCMAKE_CURRENT_SOURCE_DIR="${CMAKE_CURRENT_SOURCE_DIR}"
  -DGIT_EXECUTABLE="${GIT_EXECUTABLE}"
  -DGIT_FOUND="${GIT_FOUND}"
  -DLAMMPS_STYLE_HEADERS_DIR="${LAMMPS_STYLE_HEADERS_DIR}"
  -P ${CMAKE_CURRENT_SOURCE_DIR}/Modules/generate_lmpgitversion.cmake)
set_property(DIRECTORY APPEND PROPERTY ADDITIONAL_MAKE_CLEAN_FILES ${LAMMPS_STYLE_HEADERS_DIR}/gitversion.h)
list(APPEND LAMMPS_DEPS gitversion)

###########################################
# Actually add executable and lib to build
############################################
get_property(LANGUAGES GLOBAL PROPERTY ENABLED_LANGUAGES)
list (FIND LANGUAGES "Fortran" _index)
if (${_index} GREATER -1)
  list(APPEND LAMMPS_LINK_LIBS ${CMAKE_Fortran_IMPLICIT_LINK_LIBRARIES})
endif()
list(REMOVE_DUPLICATES LAMMPS_LINK_LIBS)
if(BUILD_LIB)
  add_library(lammps ${LIB_SOURCES})
  target_link_libraries(lammps ${LAMMPS_LINK_LIBS})
  if(LAMMPS_DEPS)
    add_dependencies(lammps ${LAMMPS_DEPS})
  endif()
  set(LAMMPS_CXX_HEADERS
    ${LAMMPS_SOURCE_DIR}/angle.h
    ${LAMMPS_SOURCE_DIR}/atom.h
    ${LAMMPS_SOURCE_DIR}/bond.h
    ${LAMMPS_SOURCE_DIR}/citeme.h
    ${LAMMPS_SOURCE_DIR}/comm.h
    ${LAMMPS_SOURCE_DIR}/compute.h
    ${LAMMPS_SOURCE_DIR}/dihedral.h
    ${LAMMPS_SOURCE_DIR}/domain.h
    ${LAMMPS_SOURCE_DIR}/error.h
    ${LAMMPS_SOURCE_DIR}/fix.h
    ${LAMMPS_SOURCE_DIR}/force.h
    ${LAMMPS_SOURCE_DIR}/group.h
    ${LAMMPS_SOURCE_DIR}/improper.h
    ${LAMMPS_SOURCE_DIR}/input.h
    ${LAMMPS_SOURCE_DIR}/kspace.h
    ${LAMMPS_SOURCE_DIR}/lammps.h
    ${LAMMPS_SOURCE_DIR}/lattice.h
    ${LAMMPS_SOURCE_DIR}/lmppython.h
    ${LAMMPS_SOURCE_DIR}/memory.h
    ${LAMMPS_SOURCE_DIR}/modify.h
    ${LAMMPS_SOURCE_DIR}/neighbor.h
    ${LAMMPS_SOURCE_DIR}/neigh_list.h
    ${LAMMPS_SOURCE_DIR}/output.h
    ${LAMMPS_SOURCE_DIR}/pair.h
    ${LAMMPS_SOURCE_DIR}/pointers.h
    ${LAMMPS_SOURCE_DIR}/region.h
    ${LAMMPS_SOURCE_DIR}/timer.h
    ${LAMMPS_SOURCE_DIR}/universe.h
    ${LAMMPS_SOURCE_DIR}/update.h
    ${LAMMPS_SOURCE_DIR}/variable.h)

  set_target_properties(lammps PROPERTIES OUTPUT_NAME lammps${LAMMPS_LIB_SUFFIX})
  set_target_properties(lammps PROPERTIES SOVERSION ${SOVERSION})
  install(TARGETS lammps LIBRARY DESTINATION ${CMAKE_INSTALL_LIBDIR} ARCHIVE DESTINATION ${CMAKE_INSTALL_LIBDIR})
  install(FILES ${LAMMPS_SOURCE_DIR}/library.h DESTINATION ${CMAKE_INSTALL_INCLUDEDIR}/lammps)
  install(FILES ${LAMMPS_CXX_HEADERS} DESTINATION ${CMAKE_INSTALL_INCLUDEDIR}/lammps)
  configure_file(pkgconfig/liblammps.pc.in ${CMAKE_CURRENT_BINARY_DIR}/liblammps${LAMMPS_LIB_SUFFIX}.pc @ONLY)
  install(FILES ${CMAKE_CURRENT_BINARY_DIR}/liblammps${LAMMPS_LIB_SUFFIX}.pc DESTINATION ${CMAKE_INSTALL_LIBDIR}/pkgconfig)
  configure_file(FindLAMMPS.cmake.in ${CMAKE_CURRENT_BINARY_DIR}/FindLAMMPS${LAMMPS_LIB_SUFFIX}.cmake @ONLY)
  install(FILES ${CMAKE_CURRENT_BINARY_DIR}/FindLAMMPS${LAMMPS_LIB_SUFFIX}.cmake DESTINATION ${CMAKE_INSTALL_DATADIR}/cmake/Modules)
else()
  list(APPEND LMP_SOURCES ${LIB_SOURCES})
endif()

if(BUILD_EXE)
  add_executable(lmp ${LMP_SOURCES})
  if(BUILD_LIB)
    target_link_libraries(lmp lammps)
  else()
    target_link_libraries(lmp ${LAMMPS_LINK_LIBS})
    if(LAMMPS_DEPS)
      add_dependencies(lmp ${LAMMPS_DEPS})
    endif()
  endif()

  set_target_properties(lmp PROPERTIES OUTPUT_NAME ${LAMMPS_BINARY})
  install(TARGETS lmp DESTINATION ${CMAKE_INSTALL_BINDIR})
  install(FILES ${LAMMPS_DOC_DIR}/lammps.1 DESTINATION ${CMAKE_INSTALL_MANDIR}/man1 RENAME ${LAMMPS_BINARY}.1)
endif()

if(BUILD_TOOLS)
  add_executable(binary2txt ${LAMMPS_TOOLS_DIR}/binary2txt.cpp)
  install(TARGETS binary2txt DESTINATION ${CMAKE_INSTALL_BINDIR})

  # ninja-build currently does not support fortran. thus we skip building this tool
  if(NOT CMAKE_GENERATOR STREQUAL "Ninja")
    message(STATUS "Skipping building 'chain.x' with Ninja build tool due to lack of Fortran support")
    enable_language(Fortran)
    add_executable(chain.x ${LAMMPS_TOOLS_DIR}/chain.f)
    target_link_libraries(chain.x ${CMAKE_Fortran_IMPLICIT_LINK_LIBRARIES})
    install(TARGETS chain.x DESTINATION ${CMAKE_INSTALL_BINDIR})
  endif()

  enable_language(C)
  get_filename_component(MSI2LMP_SOURCE_DIR ${LAMMPS_TOOLS_DIR}/msi2lmp/src ABSOLUTE)
  file(GLOB MSI2LMP_SOURCES ${MSI2LMP_SOURCE_DIR}/[^.]*.c)
  add_executable(msi2lmp ${MSI2LMP_SOURCES})
  target_link_libraries(msi2lmp m)
  install(TARGETS msi2lmp DESTINATION ${CMAKE_INSTALL_BINDIR})
  install(FILES ${LAMMPS_DOC_DIR}/msi2lmp.1 DESTINATION ${CMAKE_INSTALL_MANDIR}/man1)
endif()

include(Documentation)

###############################################################################
# Install potential and force field files in data directory
###############################################################################
set(LAMMPS_INSTALL_DATADIR ${CMAKE_INSTALL_FULL_DATADIR}/lammps)
install(DIRECTORY ${LAMMPS_POTENTIALS_DIR} DESTINATION ${LAMMPS_INSTALL_DATADIR})
if(BUILD_TOOLS)
  install(DIRECTORY ${LAMMPS_TOOLS_DIR}/msi2lmp/frc_files DESTINATION ${LAMMPS_INSTALL_DATADIR})
endif()

configure_file(etc/profile.d/lammps.sh.in ${CMAKE_BINARY_DIR}/etc/profile.d/lammps.sh @ONLY)
configure_file(etc/profile.d/lammps.csh.in ${CMAKE_BINARY_DIR}/etc/profile.d/lammps.csh @ONLY)
install(
  FILES ${CMAKE_BINARY_DIR}/etc/profile.d/lammps.sh
        ${CMAKE_BINARY_DIR}/etc/profile.d/lammps.csh
  DESTINATION ${CMAKE_INSTALL_SYSCONFDIR}/profile.d
)

###############################################################################
# Install LAMMPS lib and python module into site-packages folder with
# "install-python" target.  Behaves exactly like "make install-python" for
# conventional build.  Only available, if a shared library is built.
# This is primarily for people that only want to use the Python wrapper.
###############################################################################
if(BUILD_LIB AND BUILD_SHARED_LIBS)
  find_package(PythonInterp)
  if (PYTHONINTERP_FOUND)
    add_custom_target(
      install-python
      ${PYTHON_EXECUTABLE} install.py -v ${LAMMPS_SOURCE_DIR}/version.h
      -m ${LAMMPS_PYTHON_DIR}/lammps.py
      -l ${CMAKE_BINARY_DIR}/liblammps${CMAKE_SHARED_LIBRARY_SUFFIX}
      WORKING_DIRECTORY  ${LAMMPS_PYTHON_DIR}
      COMMENT "Installing LAMMPS Python module")
  else()
    add_custom_target(
      install-python
      ${CMAKE_COMMAND} -E echo "Must have Python installed to install the LAMMPS Python module")
  endif()
else()
  add_custom_target(
    install-python
    ${CMAKE_COMMAND} -E echo "Must build LAMMPS as a shared library to use the Python module")
endif()

###############################################################################
# Add LAMMPS python module to "install" target. This is taylored for building
# LAMMPS for package managers and with different prefix settings.
# This requires either a shared library or that the PYTHON package is included.
###############################################################################
if((BUILD_LIB AND BUILD_SHARED_LIBS) OR (PKG_PYTHON))
  find_package(PythonInterp)
  if (PYTHONINTERP_FOUND)
    execute_process(COMMAND ${PYTHON_EXECUTABLE}
      -c "import distutils.sysconfig as cg; print(cg.get_python_lib(1,0,prefix='${CMAKE_INSTALL_PREFIX}'))"
      OUTPUT_VARIABLE PYTHON_DEFAULT_INSTDIR OUTPUT_STRIP_TRAILING_WHITESPACE)
    set(PYTHON_INSTDIR ${PYTHON_DEFAULT_INSTDIR} CACHE PATH "Installation folder for LAMMPS Python module")
    install(FILES ${LAMMPS_PYTHON_DIR}/lammps.py DESTINATION ${PYTHON_INSTDIR})
  endif()
endif()

include(Testing)
include(CodeCoverage)

###############################################################################
# Print package summary
###############################################################################
foreach(PKG ${DEFAULT_PACKAGES} ${ACCEL_PACKAGES})
  if(PKG_${PKG})
    message(STATUS "Building package: ${PKG}")
  endif()
endforeach()

get_directory_property(CPPFLAGS DIRECTORY ${CMAKE_SOURCE_DIR} COMPILE_DEFINITIONS)
include(FeatureSummary)
feature_summary(DESCRIPTION "The following packages have been found:" WHAT PACKAGES_FOUND)
message(STATUS "<<< Build configuration >>>
   Build type       ${CMAKE_BUILD_TYPE}
   Install path     ${CMAKE_INSTALL_PREFIX}
   Compilers and Flags:
   C++ Compiler     ${CMAKE_CXX_COMPILER}
       Type         ${CMAKE_CXX_COMPILER_ID}
       Version      ${CMAKE_CXX_COMPILER_VERSION}
   C++ Flags        ${CMAKE_CXX_FLAGS} ${CMAKE_CXX_FLAGS_${BTYPE}}
   Defines          ${CPPFLAGS}")
get_property(LANGUAGES GLOBAL PROPERTY ENABLED_LANGUAGES)
list (FIND LANGUAGES "Fortran" _index)
if (${_index} GREATER -1)
  message(STATUS "Fortran Compiler ${CMAKE_Fortran_COMPILER}
           Type     ${CMAKE_Fortran_COMPILER_ID}
           Version  ${CMAKE_Fortran_COMPILER_VERSION}
   Fortran Flags    ${CMAKE_Fortran_FLAGS} ${CMAKE_Fortran_FLAGS_${BTYPE}}")
endif()
list (FIND LANGUAGES "C" _index)
if (${_index} GREATER -1)
  message(STATUS "C Compiler ${CMAKE_C_COMPILER}
     Type     ${CMAKE_C_COMPILER_ID}
     Version  ${CMAKE_C_COMPILER_VERSION}
     C Flags  ${CMAKE_C_FLAGS} ${CMAKE_C_FLAGS_${BTYPE}}")
endif()
if(CMAKE_EXE_LINKER_FLAGS)
  message(STATUS "Linker flags:
   Executable      ${CMAKE_EXE_LINKER_FLAGS}")
endif()
if(BUILD_SHARED_LIBS)
  message(STATUS "Shared libraries  ${CMAKE_SHARED_LINKER_FLAGS}")
else()
  message(STATUS "Static libraries  ${CMAKE_STATIC_LINKER_FLAGS}")
endif()
message(STATUS "Link libraries: ${LAMMPS_LINK_LIBS}")
if(BUILD_MPI)
  message(STATUS "Using mpi with headers in ${MPI_CXX_INCLUDE_PATH} and ${MPI_CXX_LIBRARIES}")
endif()
if(PKG_GPU)
  message(STATUS "GPU Api: ${GPU_API}")
  if(GPU_API STREQUAL "CUDA")
    message(STATUS "GPU Arch: ${GPU_ARCH}")
  elseif(GPU_API STREQUAL "OPENCL")
    message(STATUS "OCL Tune: ${OCL_TUNE}")
  endif()
  message(STATUS "GPU Precision: ${GPU_PREC}")
endif()
if(PKG_KOKKOS)
  message(STATUS "Kokkos Arch: ${KOKKOS_ARCH}")
endif()
if(PKG_KSPACE)
  message(STATUS "Using ${FFT} as primary FFT library")
  if(FFT_SINGLE)
    message(STATUS "Using single precision FFTs")
  else()
    message(STATUS "Using double precision FFTs")
  endif()
endif()<|MERGE_RESOLUTION|>--- conflicted
+++ resolved
@@ -126,16 +126,6 @@
 set(LAMMPS_DEPS)
 set(LAMMPS_API_DEFINES)
 
-<<<<<<< HEAD
-set(DEFAULT_PACKAGES ASPHERE BODY CLASS2 COLLOID COMPRESS DIPOLE GRANULAR
-  KSPACE MANYBODY MC MEAM MESSAGE MISC MOLECULE PERI REAX REPLICA RIGID SHOCK
-  SPIN SNAP SRD KIM PYTHON MSCG MPIIO VORONOI POEMS LATTE USER-ATC USER-AWPMD
-  USER-BOCS USER-CAUCHY USER-CGDNA USER-MESO USER-CGSDK USER-COLVARS
-  USER-DIFFRACTION USER-DPD USER-DRUDE USER-EFF USER-FEP USER-H5MD USER-LB
-  USER-MANIFOLD USER-MEAMC USER-MGPT USER-MISC USER-MOFFF USER-MOLFILE
-  USER-NETCDF USER-PHONON USER-PTM USER-QTB USER-REAXC USER-SCAFACOS USER-SMD
-  USER-SMTBQ USER-SPH USER-TALLY USER-UEF USER-VTK USER-QUIP USER-QMMM)
-=======
 set(DEFAULT_PACKAGES ASPHERE BODY CLASS2 COLLOID COMPRESS CORESHELL DIPOLE
   GRANULAR KSPACE LATTE MANYBODY MC MESSAGE MISC MOLECULE PERI POEMS QEQ
   REPLICA RIGID SHOCK SPIN SNAP SRD KIM PYTHON MSCG MPIIO VORONOI
@@ -145,7 +135,6 @@
   USER-NETCDF USER-PHONON USER-PLUMED USER-PTM USER-QTB USER-REAXC
   USER-SCAFACOS USER-SDPD USER-SMD USER-SMTBQ USER-SPH USER-TALLY USER-UEF
   USER-VTK USER-QUIP USER-QMMM USER-YAFF USER-ADIOS)
->>>>>>> 587fc9d9
 set(ACCEL_PACKAGES USER-OMP KOKKOS OPT USER-INTEL GPU)
 foreach(PKG ${DEFAULT_PACKAGES} ${ACCEL_PACKAGES})
   option(PKG_${PKG} "Build ${PKG} Package" OFF)
