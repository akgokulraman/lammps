/*
//@HEADER
// ************************************************************************
//
//                        Kokkos v. 3.0
//       Copyright (2020) National Technology & Engineering
//               Solutions of Sandia, LLC (NTESS).
//
// Under the terms of Contract DE-NA0003525 with NTESS,
// the U.S. Government retains certain rights in this software.
//
// Redistribution and use in source and binary forms, with or without
// modification, are permitted provided that the following conditions are
// met:
//
// 1. Redistributions of source code must retain the above copyright
// notice, this list of conditions and the following disclaimer.
//
// 2. Redistributions in binary form must reproduce the above copyright
// notice, this list of conditions and the following disclaimer in the
// documentation and/or other materials provided with the distribution.
//
// 3. Neither the name of the Corporation nor the names of the
// contributors may be used to endorse or promote products derived from
// this software without specific prior written permission.
//
// THIS SOFTWARE IS PROVIDED BY NTESS "AS IS" AND ANY
// EXPRESS OR IMPLIED WARRANTIES, INCLUDING, BUT NOT LIMITED TO, THE
// IMPLIED WARRANTIES OF MERCHANTABILITY AND FITNESS FOR A PARTICULAR
// PURPOSE ARE DISCLAIMED. IN NO EVENT SHALL NTESS OR THE
// CONTRIBUTORS BE LIABLE FOR ANY DIRECT, INDIRECT, INCIDENTAL, SPECIAL,
// EXEMPLARY, OR CONSEQUENTIAL DAMAGES (INCLUDING, BUT NOT LIMITED TO,
// PROCUREMENT OF SUBSTITUTE GOODS OR SERVICES; LOSS OF USE, DATA, OR
// PROFITS; OR BUSINESS INTERRUPTION) HOWEVER CAUSED AND ON ANY THEORY OF
// LIABILITY, WHETHER IN CONTRACT, STRICT LIABILITY, OR TORT (INCLUDING
// NEGLIGENCE OR OTHERWISE) ARISING IN ANY WAY OUT OF THE USE OF THIS
// SOFTWARE, EVEN IF ADVISED OF THE POSSIBILITY OF SUCH DAMAGE.
//
// Questions? Contact Christian R. Trott (crtrott@sandia.gov)
//
// ************************************************************************
//@HEADER
*/

#if defined(KOKKOS_ENABLE_RFO_PREFETCH)
#include <xmmintrin.h>
#endif

#include <Kokkos_Macros.hpp>
#if defined(KOKKOS_ATOMIC_HPP) && !defined(KOKKOS_ATOMIC_FETCH_SUB_HPP)
#define KOKKOS_ATOMIC_FETCH_SUB_HPP

#if defined(KOKKOS_ENABLE_CUDA)
#include <Cuda/Kokkos_Cuda_Version_9_8_Compatibility.hpp>
#endif

namespace Kokkos {

//----------------------------------------------------------------------------

#if defined(KOKKOS_ENABLE_CUDA)
#if defined(__CUDA_ARCH__) || defined(KOKKOS_IMPL_CUDA_CLANG_WORKAROUND)

// Support for int, unsigned int, unsigned long long int, and float

__inline__ __device__ int atomic_fetch_sub(volatile int* const dest,
                                           const int val) {
  return atomicSub((int*)dest, val);
}

__inline__ __device__ unsigned int atomic_fetch_sub(
    volatile unsigned int* const dest, const unsigned int val) {
  return atomicSub((unsigned int*)dest, val);
}

__inline__ __device__ unsigned int atomic_fetch_sub(
    volatile int64_t* const dest, const int64_t val) {
  return atomic_fetch_add(dest, -val);
}

__inline__ __device__ unsigned int atomic_fetch_sub(volatile float* const dest,
                                                    const float val) {
  return atomicAdd((float*)dest, -val);
}

#if (600 <= __CUDA_ARCH__)
__inline__ __device__ unsigned int atomic_fetch_sub(volatile double* const dest,
                                                    const double val) {
  return atomicAdd((double*)dest, -val);
}
#endif

template <typename T>
__inline__ __device__ T atomic_fetch_sub(
    volatile T* const dest,
    typename std::enable_if<sizeof(T) == sizeof(int), const T>::type val) {
  union U {
    int i;
    T t;
    KOKKOS_INLINE_FUNCTION U() {}
  } oldval, assume, newval;

  oldval.t = *dest;

  do {
    assume.i = oldval.i;
    newval.t = assume.t - val;
    oldval.i = atomicCAS((int*)dest, assume.i, newval.i);
  } while (assume.i != oldval.i);

  return oldval.t;
}

template <typename T>
__inline__ __device__ T atomic_fetch_sub(
    volatile T* const dest,
    typename std::enable_if<sizeof(T) != sizeof(int) &&
                                sizeof(T) == sizeof(unsigned long long int),
                            const T>::type val) {
  union U {
    unsigned long long int i;
    T t;
    KOKKOS_INLINE_FUNCTION U() {}
  } oldval, assume, newval;

  oldval.t = *dest;

  do {
    assume.i = oldval.i;
    newval.t = assume.t - val;
    oldval.i = atomicCAS((unsigned long long int*)dest, assume.i, newval.i);
  } while (assume.i != oldval.i);

  return oldval.t;
}

//----------------------------------------------------------------------------

template <typename T>
__inline__ __device__ T
atomic_fetch_sub(volatile T* const dest,
                 typename std::enable_if<(sizeof(T) != 4) && (sizeof(T) != 8),
                                         const T>::type& val) {
  T return_val;
  // This is a way to (hopefully) avoid dead lock in a warp
  int done = 0;
#ifdef KOKKOS_IMPL_CUDA_SYNCWARP_NEEDS_MASK
  unsigned int mask   = KOKKOS_IMPL_CUDA_ACTIVEMASK;
  unsigned int active = KOKKOS_IMPL_CUDA_BALLOT_MASK(mask, 1);
#else
  unsigned int active = KOKKOS_IMPL_CUDA_BALLOT(1);
#endif
  unsigned int done_active = 0;
  while (active != done_active) {
    if (!done) {
      if (Impl::lock_address_cuda_space((void*)dest)) {
        return_val = *dest;
        *dest      = return_val - val;
        Impl::unlock_address_cuda_space((void*)dest);
        done = 1;
      }
    }
#ifdef KOKKOS_IMPL_CUDA_SYNCWARP_NEEDS_MASK
    done_active = KOKKOS_IMPL_CUDA_BALLOT_MASK(mask, done);
#else
    done_active = KOKKOS_IMPL_CUDA_BALLOT(done);
#endif
  }
  return return_val;
}
#endif
#endif
//----------------------------------------------------------------------------
#if !defined(KOKKOS_ENABLE_ROCM_ATOMICS) || !defined(KOKKOS_ENABLE_HIP_ATOMICS)
#if !defined(__CUDA_ARCH__) || defined(KOKKOS_IMPL_CUDA_CLANG_WORKAROUND)
#if defined(KOKKOS_ENABLE_GNU_ATOMICS) || defined(KOKKOS_ENABLE_INTEL_ATOMICS)

inline int atomic_fetch_sub(volatile int* const dest, const int val) {
#if defined(KOKKOS_ENABLE_RFO_PREFETCH)
  _mm_prefetch((const char*)dest, _MM_HINT_ET0);
#endif
  return __sync_fetch_and_sub(dest, val);
}

inline long int atomic_fetch_sub(volatile long int* const dest,
                                 const long int val) {
#if defined(KOKKOS_ENABLE_RFO_PREFETCH)
  _mm_prefetch((const char*)dest, _MM_HINT_ET0);
#endif
  return __sync_fetch_and_sub(dest, val);
}

#if defined(KOKKOS_ENABLE_GNU_ATOMICS)

inline unsigned int atomic_fetch_sub(volatile unsigned int* const dest,
                                     const unsigned int val) {
#if defined(KOKKOS_ENABLE_RFO_PREFETCH)
  _mm_prefetch((const char*)dest, _MM_HINT_ET0);
#endif
  return __sync_fetch_and_sub(dest, val);
}

inline unsigned long int atomic_fetch_sub(
    volatile unsigned long int* const dest, const unsigned long int val) {
#if defined(KOKKOS_ENABLE_RFO_PREFETCH)
  _mm_prefetch((const char*)dest, _MM_HINT_ET0);
#endif
  return __sync_fetch_and_sub(dest, val);
}

#endif

template <typename T>
inline T atomic_fetch_sub(
    volatile T* const dest,
    typename std::enable_if<sizeof(T) == sizeof(int), const T>::type val) {
  union U {
    int i;
    T t;
    KOKKOS_INLINE_FUNCTION U() {}
  } oldval, assume, newval;

#if defined(KOKKOS_ENABLE_RFO_PREFETCH)
  _mm_prefetch((const char*)dest, _MM_HINT_ET0);
#endif

  oldval.t = *dest;

  do {
    assume.i = oldval.i;
    newval.t = assume.t - val;
    oldval.i = __sync_val_compare_and_swap((int*)dest, assume.i, newval.i);
  } while (assume.i != oldval.i);

  return oldval.t;
}

template <typename T>
inline T atomic_fetch_sub(volatile T* const dest,
                          typename std::enable_if<sizeof(T) != sizeof(int) &&
                                                      sizeof(T) == sizeof(long),
                                                  const T>::type val) {
#if defined(KOKKOS_ENABLE_RFO_PREFETCH)
  _mm_prefetch((const char*)dest, _MM_HINT_ET0);
#endif

  union U {
    long i;
    T t;
    KOKKOS_INLINE_FUNCTION U() {}
  } oldval, assume, newval;

  oldval.t = *dest;

  do {
    assume.i = oldval.i;
    newval.t = assume.t - val;
    oldval.i = __sync_val_compare_and_swap((long*)dest, assume.i, newval.i);
  } while (assume.i != oldval.i);

  return oldval.t;
}

//----------------------------------------------------------------------------

template <typename T>
inline T atomic_fetch_sub(
    volatile T* const dest,
    typename std::enable_if<(sizeof(T) != 4) && (sizeof(T) != 8),
                            const T>::type& val) {
#if defined(KOKKOS_ENABLE_RFO_PREFETCH)
  _mm_prefetch((const char*)dest, _MM_HINT_ET0);
#endif

  while (!Impl::lock_address_host_space((void*)dest))
    ;
  T return_val = *dest;
  *dest        = return_val - val;
  Impl::unlock_address_host_space((void*)dest);
  return return_val;
}

//----------------------------------------------------------------------------

#elif defined(KOKKOS_ENABLE_OPENMP_ATOMICS)

template <typename T>
T atomic_fetch_sub(volatile T* const dest, const T val) {
  T retval;
#pragma omp atomic capture
  {
    retval = dest[0];
    dest[0] -= val;
  }
  return retval;
}

#elif defined(KOKKOS_ENABLE_SERIAL_ATOMICS)

template <typename T>
T atomic_fetch_sub(volatile T* const dest_v, const T val) {
  T* dest  = const_cast<T*>(dest_v);
  T retval = *dest;
  *dest -= val;
  return retval;
}

#endif
#endif
#endif  // !defined ROCM_ATOMICS

// dummy for non-CUDA Kokkos headers being processed by NVCC
#if defined(__CUDA_ARCH__) && !defined(KOKKOS_ENABLE_CUDA)
<<<<<<< HEAD
template< typename T >
__inline__ __device__
T atomic_fetch_sub(volatile T* const, Kokkos::Impl::identity_t<T>) {
  return T();
}
#endif

// Simpler version of atomic_fetch_sub without the fetch
=======
>>>>>>> 5e3fe197
template <typename T>
__inline__ __device__ T atomic_fetch_sub(volatile T* const,
                                         Kokkos::Impl::identity_t<T>) {
  return T();
}
#endif

}  // namespace Kokkos

#include <impl/Kokkos_Atomic_Assembly.hpp>
#endif<|MERGE_RESOLUTION|>--- conflicted
+++ resolved
@@ -311,17 +311,6 @@
 
 // dummy for non-CUDA Kokkos headers being processed by NVCC
 #if defined(__CUDA_ARCH__) && !defined(KOKKOS_ENABLE_CUDA)
-<<<<<<< HEAD
-template< typename T >
-__inline__ __device__
-T atomic_fetch_sub(volatile T* const, Kokkos::Impl::identity_t<T>) {
-  return T();
-}
-#endif
-
-// Simpler version of atomic_fetch_sub without the fetch
-=======
->>>>>>> 5e3fe197
 template <typename T>
 __inline__ __device__ T atomic_fetch_sub(volatile T* const,
                                          Kokkos::Impl::identity_t<T>) {
