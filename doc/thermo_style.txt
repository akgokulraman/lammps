--- conflicted
+++ resolved
@@ -17,11 +17,7 @@
   {one} args = none
   {multi} args = none
   {custom} args = list of attributes
-<<<<<<< HEAD
-    possible attributes = step, elapsed, elaplong, dt, cpu, tps, tpt,
-=======
     possible attributes = step, elapsed, elaplong, dt, cpu, tpcpu, spcpu,
->>>>>>> 468afb93
                           atoms, temp, press, pe, ke, etotal, enthalpy,
                           evdwl, ecoul, epair, ebond, eangle, edihed, eimp,
                           emol, elong, etail,
@@ -35,15 +31,9 @@
       elapsed = timesteps since start of this run
       elaplong = timesteps since start of initial run in a series of runs
       dt = timestep size
-<<<<<<< HEAD
-      cpu = elapsed CPU time
-      tps = timesteps per second
-      tpt = simulated time per second
-=======
       cpu = elapsed CPU time in seconds
       tpcpu = time per CPU second
       spcpu = timesteps per CPU second
->>>>>>> 468afb93
       atoms = # of atoms
       temp = temperature
       press = pressure
