--- conflicted
+++ resolved
@@ -13,22 +13,14 @@
 min_modify keyword values ... :pre
 
 one or more keyword/value pairs may be listed :ulb,l
-<<<<<<< HEAD
-keyword = {dmax} or {line} or {alpha_damp} or {discret_factor}
-=======
 keyword = {dmax} or {line} or {alpha_damp} or {discrete_factor}
->>>>>>> e2e4fe2c
   {dmax} value = max
     max = maximum distance for line search to move (distance units)
   {line} value = {backtrack} or {quadratic} or {forcezero}
     backtrack,quadratic,forcezero = style of linesearch to use 
   {alpha_damp} value = damping
     damping = fictitious Gilbert damping for spin minimization (adim)
-<<<<<<< HEAD
-  {discret_factor} value = factor
-=======
   {discrete_factor} value = factor
->>>>>>> e2e4fe2c
     factor = discretization factor for adaptive spin timestep (adim) :pre
 :ule
 
@@ -77,28 +69,16 @@
 that difference may be smaller than machine epsilon even if atoms
 could move in the gradient direction to reduce forces further.
 
-<<<<<<< HEAD
-Keywords {alpha_damp} and {discret_factor} only make sense when
-=======
 Keywords {alpha_damp} and {discrete_factor} only make sense when
->>>>>>> e2e4fe2c
 a "min_spin"_min_spin.html command is declared. 
 Keyword {alpha_damp} defines an analog of a magnetic Gilbert
 damping. It defines a relaxation rate toward an equilibrium for
 a given magnetic system. 
-<<<<<<< HEAD
-Keyword {discret_factor} defines a discretization factor for the
-adaptive timestep used in the {spin} minimization. 
-See "min_spin"_min_spin.html for more information about those
-quantities. 
-Default values are alpha_damp = 1.0 and discret_factor = 10.0.
-=======
 Keyword {discrete_factor} defines a discretization factor for the
 adaptive timestep used in the {spin} minimization. 
 See "min_spin"_min_spin.html for more information about those
 quantities. 
 Default values are {alpha_damp} = 1.0 and {discrete_factor} = 10.0.
->>>>>>> e2e4fe2c
 
 [Restrictions:] none
 
