--- conflicted
+++ resolved
@@ -64,11 +64,7 @@
 
 compute cc1 all chunk/atom molecule
 compute myChunk all omega/chunk cc1
-<<<<<<< HEAD
-fix 1 all ave/time 100 1 100 c_myChunk[*] file tmp.out mode vector :pre
-=======
 fix 1 all ave/time 100 1 100 c_myChunk\[*\] file tmp.out mode vector :pre
->>>>>>> 3769f907
 
 [Output info:]
 
