"Previous Section"_Section_modify.html - "LAMMPS WWW Site"_lws -
"LAMMPS Documentation"_ld - "LAMMPS Commands"_lc - "Next
Section"_Section_history.html :c

:link(lws,http://lammps.sandia.gov)
:link(ld,Manual.html)
:link(lc,Section_commands.html#comm)

:line

9. Errors :h3

This section describes the various kinds of errors you can encounter
when using LAMMPS.

9.1 "Common problems"_#9_1
9.2 "Reporting bugs"_#9_2
9.3 "Error & warning messages"_#9_3 :all(b)

:line

9.1 Common problems :link(9_1),h4

If two LAMMPS runs do not produce the same answer on different
machines or different numbers of processors, this is typically not a
bug.  In theory you should get identical answers on any number of
processors and on any machine.  In practice, numerical round-off can
cause slight differences and eventual divergence of molecular dynamics
phase space trajectories within a few 100s or few 1000s of timesteps.
However, the statistical properties of the two runs (e.g. average
energy or temperature) should still be the same.

If the "velocity"_velocity.html command is used to set initial atom
velocities, a particular atom can be assigned a different velocity
when the problem is run on a different number of processors or on
different machines.  If this happens, the phase space trajectories of
the two simulations will rapidly diverge.  See the discussion of the
{loop} option in the "velocity"_velocity.html command for details and
options that avoid this issue.

Similarly, the "create_atoms"_create_atoms.html command generates a
lattice of atoms.  For the same physical system, the ordering and
numbering of atoms by atom ID may be different depending on the number
of processors.

Some commands use random number generators which may be setup to
produce different random number streams on each processor and hence
will produce different effects when run on different numbers of
processors.  A commonly-used example is the "fix
langevin"_fix_langevin.html command for thermostatting.

A LAMMPS simulation typically has two stages, setup and run.  Most
LAMMPS errors are detected at setup time; others like a bond
stretching too far may not occur until the middle of a run.

LAMMPS tries to flag errors and print informative error messages so
you can fix the problem.  Of course, LAMMPS cannot figure out your
physics or numerical mistakes, like choosing too big a timestep,
specifying erroneous force field coefficients, or putting 2 atoms on
top of each other!  If you run into errors that LAMMPS doesn't catch
that you think it should flag, please send an email to the
"developers"_http://lammps.sandia.gov/authors.html.

If you get an error message about an invalid command in your input
script, you can determine what command is causing the problem by
looking in the log.lammps file or using the "echo command"_echo.html
to see it on the screen.  For a given command, LAMMPS expects certain
arguments in a specified order.  If you mess this up, LAMMPS will
often flag the error, but it may read a bogus argument and assign a
value that is valid, but not what you wanted.  E.g. trying to read the
string "abc" as an integer value and assigning the associated variable
a value of 0.

Generally, LAMMPS will print a message to the screen and logfile and
exit gracefully when it encounters a fatal error.  Sometimes it will
print a WARNING to the screen and logfile and continue on; you can
decide if the WARNING is important or not.  A WARNING message that is
generated in the middle of a run is only printed to the screen, not to
the logfile, to avoid cluttering up thermodynamic output.  If LAMMPS
crashes or hangs without spitting out an error message first then it
could be a bug (see "this section"_#9_2) or one of the following
cases:

LAMMPS runs in the available memory a processor allows to be
allocated.  Most reasonable MD runs are compute limited, not memory
limited, so this shouldn't be a bottleneck on most platforms.  Almost
all large memory allocations in the code are done via C-style malloc's
which will generate an error message if you run out of memory.
Smaller chunks of memory are allocated via C++ "new" statements.  If
you are unlucky you could run out of memory just when one of these
small requests is made, in which case the code will crash or hang (in
parallel), since LAMMPS doesn't trap on those errors.

Illegal arithmetic can cause LAMMPS to run slow or crash.  This is
typically due to invalid physics and numerics that your simulation is
computing.  If you see wild thermodynamic values or NaN values in your
LAMMPS output, something is wrong with your simulation.  If you
suspect this is happening, it is a good idea to print out
thermodynamic info frequently (e.g. every timestep) via the
"thermo"_thermo.html so you can monitor what is happening.
Visualizing the atom movement is also a good idea to insure your model
is behaving as you expect.

In parallel, one way LAMMPS can hang is due to how different MPI
implementations handle buffering of messages.  If the code hangs
without an error message, it may be that you need to specify an MPI
setting or two (usually via an environment variable) to enable
buffering or boost the sizes of messages that can be buffered.

:line

9.2 Reporting bugs :link(9_2),h4

If you are confident that you have found a bug in LAMMPS, follow these
steps.

Check the "New features and bug
fixes"_http://lammps.sandia.gov/bug.html section of the "LAMMPS WWW
site"_lws to see if the bug has already been reported or fixed or the
"Unfixed bug"_http://lammps.sandia.gov/unbug.html to see if a fix is
pending.

Check the "mailing list"_http://lammps.sandia.gov/mail.html
to see if it has been discussed before.

If not, send an email to the mailing list describing the problem with
any ideas you have as to what is causing it or where in the code the
problem might be.  The developers will ask for more info if needed,
such as an input script or data files.

The most useful thing you can do to help us fix the bug is to isolate
the problem.  Run it on the smallest number of atoms and fewest number
of processors and with the simplest input script that reproduces the
bug and try to identify what command or combination of commands is
causing the problem.

As a last resort, you can send an email directly to the
"developers"_http://lammps.sandia.gov/authors.html.

:line

9.3 Error & warning messages :h4,link(9_3)

These are two alphabetic lists of the "ERROR"_#error and
"WARNING"_#warn messages LAMMPS prints out and the reason why.  If the
explanation here is not sufficient, the documentation for the
offending command may help.  Grepping the source files for the text of
the error message and staring at the source code and comments is also
not a bad idea!  Note that sometimes the same message can be printed
from multiple places in the code.

Also note that error messages from "user-contributed
packages"_Section_start.html#2_3 are not listed here.  Is such an
error occurs and is not self-explanatory, you'll need to look in the
source code or contact the author of the package.

Errors: :h4,link(error)

:dlb

{1-3 bond count is inconsistent} :dt

An inconsistency was detected when computing the number of 1-3
neighbors for each atom.  This likely means something is wrong with
the bond topologies you have defined. :dd

{1-4 bond count is inconsistent} :dt

An inconsistency was detected when computing the number of 1-4
neighbors for each atom.  This likely means something is wrong with
the bond topologies you have defined. :dd

{All angle coeffs are not set} :dt

All angle coefficients must be set in the data file or by the
angle_coeff command before running a simulation. :dd

{All bond coeffs are not set} :dt

All bond coefficients must be set in the data file or by the
bond_coeff command before running a simulation. :dd

{All dihedral coeffs are not set} :dt

All dihedral coefficients must be set in the data file or by the
dihedral_coeff command before running a simulation. :dd

{All dipole moments are not set} :dt

For atom styles that define dipole moments for each atom type, all
moments must be set in the data file or by the dipole command before
running a simulation. :dd

{All improper coeffs are not set} :dt

All improper coefficients must be set in the data file or by the
improper_coeff command before running a simulation. :dd

{All masses are not set} :dt

For atom styles that define masses for each atom type, all masses must
be set in the data file or by the mass command before running a
simulation.  They must also be set before using the velocity
command. :dd

{All pair coeffs are not set} :dt

All pair coefficients must be set in the data file or by the
pair_coeff command before running a simulation. :dd

{All shapes are not set} :dt

All atom types must have a shape setting, even if the particles
are spherical. :dd

{All universe/uloop variables must have same # of values} :dt

Self-explanatory. :dd

{All variables in next command must be same style} :dt

Self-explanatory. :dd

{Angle atom missing in delete_bonds} :dt

The delete_bonds command cannot find one or more atoms in a particular
angle on a particular processor.  The pairwise cutoff is too short or
the atoms are too far apart to make a valid angle. :dd

{Angle atom missing in set command} :dt

The set command cannot find one or more atoms in a particular angle on
a particular processor.  The pairwise cutoff is too short or the atoms
are too far apart to make a valid angle. :dd

{Angle atoms %d %d %d missing on proc %d at step %d} :dt

One or more of 3 atoms needed to compute a particular angle are
missing on this processor.  Typically this is because the pairwise
cutoff is set too short or the angle has blown apart and an atom is
too far away. :dd

{Angle coeff for hybrid has invalid style} :dt

Angle style hybrid uses another angle style as one of its
coefficients.  The angle style used in the angle_coeff command or read
from a restart file is not recognized. :dd

{Angle coeffs are not set} :dt

No angle coefficients have been assigned in the data file or via the
angle_coeff command. :dd

{Angle potential must be defined for SHAKE} :dt

When shaking angles, an angle_style potential must be used. :dd

{Angle style hybrid cannot have hybrid as an argument} :dt

Self-explanatory. :dd

{Angle style hybrid cannot have none as an argument} :dt

Self-explanatory. :dd

{Angle style hybrid cannot use same pair style twice} :dt

Self-explanatory. :dd

{Angle table must range from 0 to 180 degrees} :dt

Self-explanatory. :dd

{Angle table parameters did not set N} :dt

List of angle table parameters must include N setting. :dd

{Angle_coeff command before angle_style is defined} :dt

Coefficients cannot be set in the data file or via the angle_coeff
command until an angle_style has been assigned. :dd

{Angle_coeff command before simulation box is defined} :dt

The angle_coeff command cannot be used before a read_data,
read_restart, or create_box command. :dd

{Angle_coeff command when no angles allowed} :dt

The chosen atom style does not allow for angles to be defined. :dd

{Angle_style command when no angles allowed} :dt

The chosen atom style does not allow for angles to be defined. :dd

{Angles assigned incorrectly} :dt

Angles read in from the data file were not assigned correctly to
atoms.  This means there is something invalid about the topology
definitions. :dd

{Angles defined but no angle types} :dt

The data file header lists angles but no angle types. :dd

{Another input script is already being processed} :dt

Cannot attempt to open a 2nd input script, when the original file is
still being processed. :dd

{Arccos of invalid value in variable formula} :dt

Argument of arccos() must be between -1 and 1. :dd

{Arcsin of invalid value in variable formula} :dt

Argument of arcsin() must be between -1 and 1. :dd

{At least 1 proc could not allocate a CUDA gpu or memory} :dt

You are not setup correctly to use a GPU from your CPU. :dd

{At least one process could not allocate a CUDA-enabled gpu} :dt

Self-explanatory. :dd

{Atom IDs must be consecutive for velocity create loop all} :dt

Self-explanatory. :dd

{Atom count changed in fix neb} :dt

This is not allowed in a NEB calculation. :dd

{Atom count is inconsistent, cannot write restart file} :dt

Sum of atoms across processors does not equal initial total count.
This is probably because you have lost some atoms. :dd

{Atom in too many rigid bodies - boost MAXBODY} :dt

Fix poems has a parameter MAXBODY (in fix_poems.cpp) which determines
the maximum number of rigid bodies a single atom can belong to (i.e. a
multibody joint).  The bodies you have defined exceed this limit. :dd

{Atom sort did not operate correctly} :dt

This is an internal LAMMPS error.  Please report it to the
developers. :dd

{Atom sorting has bin size = 0.0} :dt

The neighbor cutoff is being used as the bin size, but it is zero.
Thus you must explicitly list a bin size in the atom_modify sort
command or turn off sorting. :dd

{Atom style hybrid cannot have hybrid as an argument} :dt

Self-explanatory. :dd

{Atom style hybrid cannot use same atom style twice} :dt

Self-explanatory. :dd

{Atom vector in equal-style variable formula} :dt

Atom vectors generate one value per atom which is not allowed
in an equal-style variable. :dd

{Atom-style variable in equal-style variable formula} :dt

Atom-style variables generate one value per atom which is not allowed
in an equal-style variable. :dd

{Atom_modify map command after simulation box is defined} :dt

The atom_modify map command cannot be used after a read_data,
read_restart, or create_box command. :dd

{Atom_modify sort and first options cannot be used together} :dt

Self-explanatory. :dd

{Atom_style command after simulation box is defined} :dt

The atom_style command cannot be used after a read_data,
read_restart, or create_box command. :dd

{Attempt to pop empty stack in fix box/relax} :dt

Internal LAMMPS error.  Please report it to the developers. :dd

{Attempt to push beyond stack limit in fix box/relax} :dt

Internal LAMMPS error.  Please report it to the developers. :dd

{Attempting to rescale a 0.0 temperature} :dt

Cannot rescale a temperature that is already 0.0. :dd

{Bad FENE bond} :dt

Two atoms in a FENE bond have become so far apart that the bond cannot
be computed. :dd

{Bad grid of processors} :dt

The 3d grid of processors defined by the processors command does not
match the number of processors LAMMPS is being run on. :dd

{Bad kspace_modify slab parameter} :dt

Kspace_modify value for the slab/volume keyword must be >= 2.0. :dd

{Bad principal moments} :dt

Fix rigid did not compute the principal moments of inertia of a rigid
group of atoms correctly. :dd

{Bias compute does not calculate a velocity bias} :dt

The specified compute must compute a bias for temperature. :dd

{Bias compute does not calculate temperature} :dt

The specified compute must compute temperature. :dd

{Bias compute group does not match compute group} :dt

The specified compute must operate on the same group as the parent
compute. :dd

{Big particle in fix srd cannot be point particle} :dt

Big particles must be extended spheriods or ellipsoids. :dd

{Bitmapped lookup tables require int/float be same size} :dt

Cannot use pair tables on this machine, because of word sizes.  Use
the pair_modify command with table 0 instead. :dd

{Bitmapped table in file does not match requested table} :dt

Setting for bitmapped table in pair_coeff command must match table
in file exactly. :dd

{Bitmapped table is incorrect length in table file} :dt

Number of table entries is not a correct power of 2. :dd

{Bond and angle potentials must be defined for TIP4P} :dt

Cannot use TIP4P pair potential unless bond and angle potentials
are defined. :dd

{Bond atom missing in delete_bonds} :dt

The delete_bonds command cannot find one or more atoms in a particular
bond on a particular processor.  The pairwise cutoff is too short or
the atoms are too far apart to make a valid bond. :dd

{Bond atom missing in set command} :dt

The set command cannot find one or more atoms in a particular bond on
a particular processor.  The pairwise cutoff is too short or the atoms
are too far apart to make a valid bond. :dd

{Bond atoms %d %d missing on proc %d at step %d} :dt

One or both of 2 atoms needed to compute a particular bond are
missing on this processor.  Typically this is because the pairwise
cutoff is set too short or the bond has blown apart and an atom is
too far away. :dd

{Bond coeff for hybrid has invalid style} :dt

Bond style hybrid uses another bond style as one of its coefficients.
The bond style used in the bond_coeff command or read from a restart
file is not recognized. :dd

{Bond coeffs are not set} :dt

No bond coefficients have been assigned in the data file or via the
bond_coeff command. :dd

{Bond potential must be defined for SHAKE} :dt

Cannot use fix shake unless bond potential is defined. :dd

{Bond style hybrid cannot have hybrid as an argument} :dt

Self-explanatory. :dd

{Bond style hybrid cannot have none as an argument} :dt

Self-explanatory. :dd

{Bond style hybrid cannot use same pair style twice} :dt

Self-explanatory. :dd

{Bond style quartic cannot be used with 3,4-body interactions} :dt

No angle, dihedral, or improper styles can be defined when using
bond style quartic. :dd

{Bond style quartic requires special_bonds = 1,1,1} :dt

This is a restriction of the current bond quartic implementation. :dd

{Bond table parameters did not set N} :dt

List of bond table parameters must include N setting. :dd

{Bond table values are not increasing} :dt

The values in the tabulated file must be monotonically increasing. :dd

{Bond_coeff command before bond_style is defined} :dt

Coefficients cannot be set in the data file or via the bond_coeff
command until an bond_style has been assigned. :dd

{Bond_coeff command before simulation box is defined} :dt

The bond_coeff command cannot be used before a read_data,
read_restart, or create_box command. :dd

{Bond_coeff command when no bonds allowed} :dt

The chosen atom style does not allow for bonds to be defined. :dd

{Bond_style command when no bonds allowed} :dt

The chosen atom style does not allow for bonds to be defined. :dd

{Bonds assigned incorrectly} :dt

Bonds read in from the data file were not assigned correctly to atoms.
This means there is something invalid about the topology definitions. :dd

{Bonds defined but no bond types} :dt

The data file header lists bonds but no bond types. :dd

{Both sides of boundary must be periodic} :dt

Cannot specify a boundary as periodic only on the lo or hi side.  Must
be periodic on both sides. :dd

{Boundary command after simulation box is defined} :dt

The boundary command cannot be used after a read_data, read_restart,
or create_box command. :dd

{Box bounds are invalid} :dt

The box boundaries specified in the read_data file are invalid.  The
lo value must be less than the hi value for all 3 dimensions. :dd

{Can not specify Pxy/Pxz/Pyz in fix box/relax with non-triclinic box} :dt

Only triclinic boxes can be used with off-diagonal pressure components.
See the region prism command for details. :dd

{Can not specify Pxy/Pxz/Pyz in fix nvt/npt/nph with non-triclinic box} :dt

Only triclinic boxes can be used with off-diagonal pressure components.
See the region prism command for details. :dd

{Can only use NEB with 1-processor replicas} :dt

This is current restriction for NEB as implemented in LAMMPS. :dd

{Cannot (yet) use PPPM with triclinic box} :dt

This feature is not yet supported. :dd

{Cannot change box to orthogonal when tilt is non-zero} :dt

Self-explanatory :dd

{Cannot change box with certain fixes defined} :dt

The change_box command cannot be used when fix ave/spatial or
fix/deform are defined . :dd

{Cannot change box with dumps defined} :dt

Self-explanatory. :dd

{Cannot change dump_modify every for dump dcd} :dt

The frequency of writing dump dcd snapshots cannot be changed. :dd

<<<<<<< HEAD
{Cannot change dump_modify every for dump xtc} :dt

The frequency of writing dump xtc snapshots cannot be changed. :dd
=======
{Cannot change timestep once fix srd is setup} :dt

This is because various SRD properties depend on the timestep
size. :dd
>>>>>>> 21d6379e

{Cannot change timestep with fix pour} :dt

This fix pre-computes some values based on the timestep, so it cannot
be changed during a simulation run. :dd

{Cannot compute PPPM G} :dt

LAMMPS failed to compute a valid approximation for the PPPM g_ewald
factor that partitions the computation between real space and k-space. :dd

{Cannot create an atom map unless atoms have IDs} :dt

The simulation requires a mapping from global atom IDs to local atoms,
but the atoms that have been defined have no IDs. :dd

{Cannot create atoms with undefined lattice} :dt

Must use the lattice command before using the create_atoms
command. :dd

{Cannot create_atoms after reading restart file with per-atom info} :dt

The per-atom info was stored to be used when by a fix that you
may re-define.  If you add atoms before re-defining the fix, then
there will not be a correct amount of per-atom info. :dd

{Cannot create_box after simulation box is defined} :dt

The create_box command cannot be used after a read_data, read_restart,
or create_box command. :dd

{Cannot delete group all} :dt

Self-explanatory. :dd

{Cannot delete group currently used by a compute} :dt

Self-explanatory. :dd

{Cannot delete group currently used by a dump} :dt

Self-explanatory. :dd

{Cannot delete group currently used by a fix} :dt

Self-explanatory. :dd

{Cannot delete group currently used by atom_modify first} :dt

Self-explanatory. :dd

{Cannot displace_atoms after reading restart file with per-atom info} :dt

This is because the restart file info cannot be migrated with the
atoms.  You can get around this by performing a 0-timestep run which
will assign the restart file info to actual atoms. :dd

{Cannot displace_box after reading restart file with per-atom info} :dt

This is because the restart file info cannot be migrated with the
atoms.  You can get around this by performing a 0-timestep run which
will assign the restart file info to actual atoms. :dd

{Cannot displace_box on a non-periodic boundary} :dt

Self-explanatory. :dd

{Cannot dump sort on atom IDs with no atom IDs defined} :dt

Self-explanatory. :dd

{Cannot evaporate atoms in atom_modify first group} :dt

This is a restriction due to the way atoms are organized in
a list to enable the atom_modify first command. :dd

{Cannot find delete_bonds group ID} :dt

Group ID used in the delete_bonds command does not exist. :dd

{Cannot have both pair_modify shift and tail set to yes} :dt

These 2 options are contradictory. :dd

{Cannot open AIREBO potential file %s} :dt

The specified AIREBO potential file cannot be opened.  Check that the
path and name are correct. :dd

{Cannot open COMB potential file %s} :dt

The specified COMB potential file cannot be opened.  Check that the
path and name are correct. :dd

{Cannot open EAM potential file %s} :dt

The specified EAM potential file cannot be opened.  Check that the
path and name are correct. :dd

{Cannot open EIM potential file %s} :dt

The specified EIM potential file cannot be opened.  Check that the
path and name are correct. :dd

{Cannot open MEAM potential file %s} :dt

The specified MEAM potential file cannot be opened.  Check that the
path and name are correct. :dd

{Cannot open Stillinger-Weber potential file %s} :dt

The specified SW potential file cannot be opened.  Check that the path
and name are correct. :dd

{Cannot open Tersoff potential file %s} :dt

The specified Tersoff potential file cannot be opened.  Check that the
path and name are correct. :dd

{Cannot open dir to search for restart file} :dt

Using a "*" in the name of the restart file will open the current
directory to search for matching file names. :dd

{Cannot open dump file} :dt

The output file for the dump command cannot be opened.  Check that the
path and name are correct. :dd

{Cannot open file %s} :dt

The specified file cannot be opened.  Check that the path and name are
correct. :dd

{Cannot open fix ave/correlate file %s} :dt

The specified file cannot be opened.  Check that the path and name are
correct. :dd

{Cannot open fix ave/histo file %s} :dt

The specified file cannot be opened.  Check that the path and name are
correct. :dd

{Cannot open fix ave/spatial file %s} :dt

The specified file cannot be opened.  Check that the path and name are
correct. :dd

{Cannot open fix ave/time file %s} :dt

The specified file cannot be opened.  Check that the path and name are
correct. :dd

{Cannot open fix poems file %s} :dt

The specified file cannot be opened.  Check that the path and name are
correct. :dd

{Cannot open fix print file %s} :dt

The output file generated by the fix print command cannot be opened :dd

{Cannot open fix qeq/comb file %s} :dt

The output file for the fix qeq/combs command cannot be opened.
Check that the path and name are correct. :dd

{Cannot open fix reax/bonds file %s} :dt

The output file for the fix reax/bonds command cannot be opened.
Check that the path and name are correct. :dd

{Cannot open fix tmd file %s} :dt

The output file for the fix tmd command cannot be opened.  Check that
the path and name are correct. :dd

{Cannot open fix ttm file %s} :dt

The output file for the fix ttm command cannot be opened.  Check that
the path and name are correct. :dd

{Cannot open gzipped file} :dt

LAMMPS is attempting to open a gzipped version of the specified file
but was unsuccessful.  Check that the path and name are correct. :dd

{Cannot open input script %s} :dt

Self-explanatory. :dd

{Cannot open log.lammps} :dt

The default LAMMPS log file cannot be opened.  Check that the
directory you are running in allows for files to be created. :dd

{Cannot open logfile %s} :dt

The LAMMPS log file specified in the input script cannot be opened.
Check that the path and name are correct. :dd

{Cannot open logfile} :dt

The LAMMPS log file named in a command-line argument cannot be opened.
Check that the path and name are correct. :dd

{Cannot open pair_write file} :dt

The specified output file for pair energies and forces cannot be
opened.  Check that the path and name are correct. :dd

{Cannot open restart file %s} :dt

Self-explanatory. :dd

{Cannot open screen file} :dt

The screen file specified as a command-line argument cannot be
opened.  Check that the directory you are running in allows for files
to be created. :dd

{Cannot open universe log file} :dt

For a multi-partition run, the master log file cannot be opened.
Check that the directory you are running in allows for files to be
created. :dd

{Cannot open universe screen file} :dt

For a multi-partition run, the master screen file cannot be opened.
Check that the directory you are running in allows for files to be
created. :dd

{Cannot read_data after simulation box is defined} :dt

The read_data command cannot be used after a read_data,
read_restart, or create_box command. :dd

{Cannot read_restart after simulation box is defined} :dt

The read_restart command cannot be used after a read_data,
read_restart, or create_box command. :dd

{Cannot redefine variable as a different style} :dt

An equal-style variable can be re-defined but only if it was
originally an equal-style variable. :dd

{Cannot replicate 2d simulation in z dimension} :dt

The replicate command cannot replicate a 2d simulation in the z
dimension. :dd

{Cannot replicate with fixes that store atom quantities} :dt

Either fixes are defined that create and store atom-based vectors or a
restart file was read which included atom-based vectors for fixes.
The replicate command cannot duplicate that information for new atoms.
You should use the replicate command before fixes are applied to the
system. :dd

{Cannot reset timestep with a dynamic region defined} :dt

Dynamic regions (see the region command) have a time dependence.
Thus you cannot change the timestep when one or more of these
are defined. :dd

{Cannot reset timestep with a time-dependent fix defined} :dt

You cannot reset the timestep when a fix that keeps track of elapsed
time is in place. :dd

{Cannot reset timestep with dump file already written to} :dt

Changing the timestep will confuse when a dump file is written.  Use
the undump command, then restart the dump file. :dd

{Cannot reset timestep with restart file already written} :dt

Changing the timestep will confuse when a restart file is written.
Use the "restart 0" command to turn off restarts, then start them
again. :dd

{Cannot restart fix rigid/nvt with different # of chains} :dt

This is because the restart file contains per-chain info. :dd

{Cannot run 2d simulation with nonperiodic Z dimension} :dt

Use the boundary command to make the z dimension periodic in order to
run a 2d simulation. :dd

{Cannot set both respa pair and inner/middle/outer} :dt

In the rRESPA integrator, you must compute pairwise potentials either
all together (pair), or in pieces (inner/middle/outer).  You can't do
both. :dd

{Cannot set both vel and wiggle in fix wall command} :dt

Self-explantory. :dd

{Cannot set dipole for this atom style} :dt

This atom style does not support dipole settings for each atom type. :dd

{Cannot set dump_modify flush for dump xtc} :dt

Self-explanatory. :dd

{Cannot set mass for this atom style} :dt

This atom style does not support mass settings for each atom type.
Instead they are defined on a per-atom basis in the data file. :dd

{Cannot set respa middle without inner/outer} :dt

In the rRESPA integrator, you must define both a inner and outer
setting in order to use a middle setting. :dd

{Cannot set shape for this atom style} :dt

The atom style does not support this setting. :dd

{Cannot set this attribute for this atom style} :dt

The attribute being set does not exist for the defined atom style. :dd

{Cannot skew triclinic box in z for 2d simulation} :dt

Self-explanatory. :dd

{Cannot use Ewald with 2d simulation} :dt

The kspace style ewald cannot be used in 2d simulations.  You can use
2d Ewald in a 3d simulation; see the kspace_modify command. :dd

{Cannot use Ewald with triclinic box} :dt

This feature is not yet supported. :dd

{Cannot use NEB unless atom map exists} :dt

Use the atom_modify command to create an atom map. :dd

{Cannot use NEB with a single replica} :dt

Self-explanatory. :dd

{Cannot use NEB with atom_modify sort enabled} :dt

This is current restriction for NEB implemented in LAMMPS. :dd

{Cannot use PPPM with 2d simulation} :dt

The kspace style pppm cannot be used in 2d simulations.  You can use
2d PPPM in a 3d simulation; see the kspace_modify command. :dd

{Cannot use PRD with a time-dependent fix defined} :dt

PRD alters the timestep in ways that will mess up these fixes. :dd

{Cannot use PRD with a time-dependent region defined} :dt

PRD alters the timestep in ways that will mess up these regions. :dd

{Cannot use PRD with atom_modify sort enabled} :dt

This is a current restriction of PRD.  You must turn off sorting,
which is enabled by default, via the atom_modify command. :dd

{Cannot use PRD with multi-processor replicas unless atom map exists} :dt

Use the atom_modify command to create an atom map. :dd

{Cannot use a damped dynamics min style with fix box/relax} :dt

This is a current restriction in LAMMPS.  Use another minimizer
style. :dd

{Cannot use a damped dynamics min style with per-atom DOF} :dt

This is a current restriction in LAMMPS.  Use another minimizer
style. :dd

{Cannot use delete_atoms unless atoms have IDs} :dt

Your atoms do not have IDs, so the delete_atoms command cannot be
used. :dd

{Cannot use delete_bonds with non-molecular system} :dt

Your choice of atom style does not have bonds. :dd

{Cannot use fix TMD unless atom map exists} :dt

Using this fix requires the ability to lookup an atom index, which is
provided by an atom map.  An atom map does not exist (by default) for
non-molecular problems.  Using the atom_modify map command will force
an atom map to be created. :dd

{Cannot use fix bond/break with non-molecular systems} :dt

Self-explanatory. :dd

{Cannot use fix bond/create with non-molecular systems} :dt

Self-explanatory. :dd

{Cannot use fix box/relax on a 2nd non-periodic dimension} :dt

When specifying an off-diagonal pressure component, the 2nd of the two
dimensions must be periodic.  E.g. if the xy component is specified,
then the y dimension must be periodic. :dd

{Cannot use fix box/relax on a non-periodic dimension} :dt

When specifying a diagonal pressure component, the dimension must be
periodic. :dd

{Cannot use fix deform on a 2nd non-periodic boundary} :dt

When specifying a tilt factor change, the 2nd of the two dimensions
must be periodic.  E.g. if the xy tilt is specified, then the y
dimension must be periodic. :dd

{Cannot use fix deform on a non-periodic boundary} :dt

When specifying a change is a box dimension, the dimension must be
periodic. :dd

{Cannot use fix deform trate on a box with zero tilt} :dt

The trate style alters the current strain. :dd

{Cannot use fix enforce2d with 3d simulation} :dt

Self-explanatory. :dd

{Cannot use fix msst without per-type mass defined} :dt

Self-explanatory. :dd

{Cannot use fix npt and fix deform on same component of stress tensor} :dt

This would be changing the same box dimension twice. :dd

{Cannot use fix nvt/npt/nph on a 2nd non-periodic dimension} :dt

When specifying an off-diagonal pressure component, the 2nd of the two
dimensions must be periodic.  E.g. if the xy component is specified,
then the y dimension must be periodic. :dd

{Cannot use fix nvt/npt/nph on a non-periodic dimension} :dt

When specifying a diagonal pressure component, the dimension must be
periodic. :dd

{Cannot use fix pour with triclinic box} :dt

This feature is not yet supported. :dd

{Cannot use fix press/berendsen and fix deform on same component of stress tensor} :dt

These commands both change the box size/shape, so you cannot use both
together. :dd

{Cannot use fix press/berendsen on a non-periodic dimension} :dt

Self-explanatory. :dd

{Cannot use fix press/berendsen with triclinic box} :dt

Self-explanatory. :dd

{Cannot use fix reax/bonds without pair_style reax} :dt

Self-explantory. :dd

{Cannot use fix shake with non-molecular system} :dt

Your choice of atom style does not have bonds. :dd

{Cannot use fix ttm with 2d simulation} :dt

This is a current restriction of this fix due to the grid it creates. :dd

{Cannot use fix ttm with triclinic box} :dt

This is a current restriction of this fix due to the grid it creates. :dd

{Cannot use fix wall in periodic dimension} :dt

Self-explanatory. :dd

{Cannot use fix wall zlo/zhi for a 2d simulation} :dt

Self-explanatory. :dd

{Cannot use kspace solver on system with no charge} :dt

No atoms in system have a non-zero charge. :dd

{Cannot use neighbor bins - box size << cutoff} :dt

Too many neighbor bins will be created.  This typically happens when
the simulation box is very small in some dimension, compared to the
neighbor cutoff.  Use the "nsq" style instead of "bin" style. :dd

{Cannot use newton pair with GPU GayBerne pair style} :dt

Self-explanatory. :dd

{Cannot use newton pair with GPU lj/cut pair style} :dt

Self-explanatory. :dd

{Cannot use nonperiodic boundares with fix ttm} :dt

This fix requires a fully periodic simulation box. :dd

{Cannot use nonperiodic boundaries with Ewald} :dt

For kspace style ewald, all 3 dimensions must have periodic boundaries
unless you use the kspace_modify command to define a 2d slab with a
non-periodic z dimension. :dd

{Cannot use nonperiodic boundaries with PPPM} :dt

For kspace style pppm, all 3 dimensions must have periodic boundaries
unless you use the kspace_modify command to define a 2d slab with a
non-periodic z dimension. :dd

{Cannot use pair hybrid with multiple GPU pair styles} :dt

Self-explanatory. :dd

{Cannot use pair tail corrections with 2d simulations} :dt

The correction factors are only currently defined for 3d systems. :dd

{Cannot use ramp in variable formula between runs} :dt

This is because the ramp() function is time dependent. :dd

{Cannot use region INF or EDGE when box does not exist} :dt

Regions that extend to the box boundaries can only be used after the
create_box command has been used. :dd

{Cannot use set atom with no atom IDs defined} :dt

Atom IDs are not defined, so they cannot be used to identify an atom. :dd

{Cannot use variable energy with constant force in fix addforce} :dt

This is because for constant force, LAMMPS can compute the change
in energy directly. :dd

{Cannot use variable every setting for dump dcd} :dt

The format of DCD dump files requires snapshots be output
at a constant frequency. :dd

{Cannot use velocity create loop all unless atoms have IDs} :dt

Atoms in the simulation to do not have IDs, so this style
of velocity creation cannot be performed. :dd

{Cannot use wall in periodic dimension} :dt

Self-explanatory. :dd

{Cannot wiggle and shear fix wall/gran} :dt

Cannot specify both options at the same time. :dd

{Cannot zero momentum of 0 atoms} :dt

The collection of atoms for which momentum is being computed has no
atoms. :dd

{Change_box command before simulation box is defined} :dt

Self-explanatory. :dd

{Change_box operation is invalid} :dt

Cannot change orthogonal box to orthogonal or a triclinic box to
triclinic. :dd

{Communicate group != atom_modify first group} :dt

Self-explanatory. :dd

{Compute ID for compute reduce does not exist} :dt

Self-explanatory. :dd

{Compute ID for fix ave/atom does not exist} :dt

Self-explanatory. :dd

{Compute ID for fix ave/correlate does not exist} :dt

Self-explanatory. :dd

{Compute ID for fix ave/histo does not exist} :dt

Self-explanatory. :dd

{Compute ID for fix ave/spatial does not exist} :dt

Self-explanatory. :dd

{Compute ID for fix ave/time does not exist} :dt

Self-explanatory. :dd

{Compute ID for fix store/state does not exist} :dt

Self-explanatory. :dd

{Compute ID must be alphanumeric or underscore characters} :dt

Self-explanatory. :dd

{Compute angle/local used when angles are not allowed} :dt

The atom style does not support angles. :dd

{Compute bond/local used when bonds are not allowed} :dt

The atom style does not support bonds. :dd

{Compute centro/atom requires a pair style be defined} :dt

This is because the computation of the centro-symmetry values
uses a pairwise neighbor list. :dd

{Compute cna/atom cutoff is longer than pairwise cutoff} :dt

Self-explantory. :dd

{Compute cna/atom requires a pair style be defined} :dt

Self-explantory. :dd

{Compute com/molecule requires molecular atom style} :dt

Self-explanatory. :dd

{Compute coord/atom cutoff is longer than pairwise cutoff} :dt

Cannot compute coordination at distances longer than the pair cutoff,
since those atoms are not in the neighbor list. :dd

{Compute coord/atom requires a pair style be defined} :dt

Self-explantory. :dd

{Compute damage/atom requires peridynamic potential} :dt

Damage is a Peridynamic-specific metric.  It requires you
to be running a Peridynamics simulation. :dd

{Compute dihedral/local used when dihedrals are not allowed} :dt

The atom style does not support dihedrals. :dd

{Compute does not allow an extra compute or fix to be reset} :dt

This is an internal LAMMPS error.  Please report it to the
developers. :dd

{Compute erotate/asphere cannot be used with atom attributes diameter or rmass} :dt

These attributes override the shape and mass settings, so cannot be
used. :dd

{Compute erotate/asphere requires atom attributes angmom, quat, shape} :dt

An atom style that defines these attributes must be used. :dd

{Compute erotate/asphere requires extended particles} :dt

This compute cannot be used with point paritlces. :dd

{Compute erotate/sphere requires atom attribute omega} :dt

An atom style that defines this attribute must be used. :dd

{Compute erotate/sphere requires atom attribute radius or shape} :dt

An atom style that defines these attributes must be used. :dd

{Compute erotate/sphere requires spherical particle shapes} :dt

Self-explanatory. :dd

{Compute event/displace has invalid fix event assigned} :dt

This is an internal LAMMPS error.  Please report it to the
developers. :dd

{Compute group/group group ID does not exist} :dt

Self-explanatory. :dd

{Compute gyration/molecule requires molecular atom style} :dt

Self-explanatory. :dd

{Compute heat/flux compute ID does not compute ke/atom} :dt

Self-explanatory. :dd

{Compute heat/flux compute ID does not compute pe/atom} :dt

Self-explanatory. :dd

{Compute heat/flux compute ID does not compute stress/atom} :dt

Self-explanatory. :dd

{Compute improper/local used when impropers are not allowed} :dt

The atom style does not support impropers. :dd

{Compute msd/molecule requires molecular atom style} :dt

Self-explanatory. :dd

{Compute pe must use group all} :dt

Energies computed by potentials (pair, bond, etc) are computed on all
atoms. :dd

{Compute pressure must use group all} :dt

Virial contributions computed by potentials (pair, bond, etc) are
computed on all atoms. :dd

{Compute pressure temperature ID does not compute temperature} :dt

The compute ID assigned to a pressure computation must compute
temperature. :dd

{Compute property/atom for atom property that isn't allocated} :dt

Self-explanatory. :dd

{Compute property/local cannot use these inputs together} :dt

Only inputs that generate the same number of datums can be used
togther.  E.g. bond and angle quantities cannot be mixed. :dd

{Compute property/local for property that isn't allocated} :dt

Self-explanatory. :dd

{Compute property/molecule requires molecular atom style} :dt

Self-explanatory. :dd

{Compute rdf requires a pair style be defined} :dt

Self-explanatory. :dd

{Compute reduce compute array is accessed out-of-range} :dt

Self-explanatory. :dd

{Compute reduce compute calculates global values} :dt

A compute that calculates peratom or local values is required. :dd

{Compute reduce compute does not calculate a local array} :dt

Self-explanatory. :dd

{Compute reduce compute does not calculate a local vector} :dt

Self-explanatory. :dd

{Compute reduce compute does not calculate a per-atom array} :dt

Self-explanatory. :dd

{Compute reduce compute does not calculate a per-atom vector} :dt

Self-explanatory. :dd

{Compute reduce fix array is accessed out-of-range} :dt

Self-explanatory. :dd

{Compute reduce fix calculates global values} :dt

A fix that calculates peratom or local values is required. :dd

{Compute reduce fix does not calculate a local array} :dt

Self-explanatory. :dd

{Compute reduce fix does not calculate a local vector} :dt

Self-explanatory. :dd

{Compute reduce fix does not calculate a per-atom array} :dt

Self-explanatory. :dd

{Compute reduce fix does not calculate a per-atom vector} :dt

Self-explanatory. :dd

{Compute reduce replace requires min or max mode} :dt

Self-explanatory. :dd

{Compute reduce variable is not atom-style variable} :dt

Self-explanatory. :dd

{Compute temp/asphere cannot be used with atom attributes diameter or rmass} :dt

These attributes override the shape and mass settings, so cannot be
used. :dd

{Compute temp/asphere requires atom attributes angmom, quat, shape} :dt

An atom style that defines these attributes must be used. :dd

{Compute temp/asphere requires extended particles} :dt

This compute cannot be used with point paritlces. :dd

{Compute temp/partial cannot use vz for 2d systemx} :dt

Self-explanatory. :dd

{Compute temp/profile cannot bin z for 2d systems} :dt

Self-explanatory. :dd

{Compute temp/profile cannot use vz for 2d systemx} :dt

Self-explanatory. :dd

{Compute temp/sphere requires atom attribute omega} :dt

An atom style that defines this attribute must be used. :dd

{Compute temp/sphere requires atom attribute radius or shape} :dt

An atom style that defines these attributes must be used. :dd

{Compute temp/sphere requires spherical particle shapes} :dt

Self-explanatory. :dd

{Compute used in variable between runs is not current} :dt

Computes cannot be invoked by a variable in between runs.  Thus they
must have been evaluated on the last timestep of the previous run in
order for their value(s) to be accessed.  See the doc page for the
variable command for more info. :dd

{Compute used in variable thermo keyword between runs is not current} :dt

Some thermo keywords rely on a compute to calculate their value(s).
Computes cannot be invoked by a variable in between runs.  Thus they
must have been evaluated on the last timestep of the previous run in
order for their value(s) to be accessed.  See the doc page for the
variable command for more info. :dd

{Computed temperature for fix temp/berendsen cannot be 0.0} :dt

Self-explanatory. :dd

{Computed temperature for fix temp/rescale cannot be 0.0} :dt

Cannot rescale the temperature to a new value if the current
temperature is 0.0. :dd

{Could not count initial bonds in fix bond/create} :dt

Could not find one of the atoms in a bond on this processor. :dd

{Could not create 3d FFT plan} :dt

The FFT setup in pppm failed. :dd

{Could not create 3d remap plan} :dt

The FFT setup in pppm failed. :dd

{Could not find atom_modify first group ID} :dt

Self-explanatory. :dd

{Could not find compute ID for PRD} :dt

Self-explanatory. :dd

{Could not find compute ID for temperature bias} :dt

Self-explanatory. :dd

{Could not find compute ID to delete} :dt

Self-explanatory. :dd

{Could not find compute displace/atom fix ID} :dt

Self-explanatory. :dd

{Could not find compute event/displace fix ID} :dt

Self-explanatory. :dd

{Could not find compute group ID} :dt

Self-explanatory. :dd

{Could not find compute heat/flux compute ID} :dt

Self-explanatory. :dd

{Could not find compute msd fix ID} :dt

Self-explanatory. :dd

{Could not find compute pressure temperature ID} :dt

The compute ID for calculating temperature does not exist. :dd

{Could not find compute_modify ID} :dt

Self-explanatory. :dd

{Could not find delete_atoms group ID} :dt

Group ID used in the delete_atoms command does not exist. :dd

{Could not find delete_atoms region ID} :dt

Region ID used in the delete_atoms command does not exist. :dd

{Could not find displace_atoms group ID} :dt

Group ID used in the displace_atoms command does not exist. :dd

{Could not find displace_box group ID} :dt

Group ID used in the displace_box command does not exist. :dd

{Could not find dump cfg compute ID} :dt

Self-explanatory. :dd

{Could not find dump cfg fix ID} :dt

Self-explanatory. :dd

{Could not find dump cfg variable name} :dt

Self-explanatory. :dd

{Could not find dump custom compute ID} :dt

The compute ID needed by dump custom to compute a per-atom quantity
does not exist. :dd

{Could not find dump custom fix ID} :dt

Self-explanatory. :dd

{Could not find dump custom variable name} :dt

Self-explanatory. :dd

{Could not find dump group ID} :dt

A group ID used in the dump command does not exist. :dd

{Could not find dump local compute ID} :dt

Self-explanatory. :dd

{Could not find dump local fix ID} :dt

Self-explanatory. :dd

{Could not find dump modify compute ID} :dt

Self-explanatory. :dd

{Could not find dump modify fix ID} :dt

Self-explanatory. :dd

{Could not find dump modify variable name} :dt

Self-explanatory. :dd

{Could not find fix ID to delete} :dt

Self-explanatory. :dd

{Could not find fix group ID} :dt

A group ID used in the fix command does not exist. :dd

{Could not find fix msst compute ID} :dt

Self-explanatory. :dd

{Could not find fix poems group ID} :dt

A group ID used in the fix poems command does not exist. :dd

{Could not find fix recenter group ID} :dt

A group ID used in the fix recenter command does not exist. :dd

{Could not find fix rigid group ID} :dt

A group ID used in the fix rigid command does not exist. :dd

{Could not find fix srd group ID} :dt

Self-explanatory. :dd

{Could not find fix_modify ID} :dt

A fix ID used in the fix_modify command does not exist. :dd

{Could not find fix_modify pressure ID} :dt

The compute ID for computing pressure does not exist. :dd

{Could not find fix_modify temperature ID} :dt

The compute ID for computing temperature does not exist. :dd

{Could not find group delete group ID} :dt

Self-explanatory. :dd

{Could not find set group ID} :dt

Group ID specified in set command does not exist. :dd

{Could not find thermo compute ID} :dt

Compute ID specified in thermo_style command does not exist. :dd

{Could not find thermo custom compute ID} :dt

The compute ID needed by thermo style custom to compute a requested
quantity does not exist. :dd

{Could not find thermo custom fix ID} :dt

The fix ID needed by thermo style custom to compute a requested
quantity does not exist. :dd

{Could not find thermo custom variable name} :dt

Self-explanatory. :dd

{Could not find thermo fix ID} :dt

Fix ID specified in thermo_style command does not exist. :dd

{Could not find thermo_modify pressure ID} :dt

The compute ID needed by thermo style custom to compute pressure does
not exist. :dd

{Could not find thermo_modify temperature ID} :dt

The compute ID needed by thermo style custom to compute temperature does
not exist. :dd

{Could not find undump ID} :dt

A dump ID used in the undump command does not exist. :dd

{Could not find velocity group ID} :dt

A group ID used in the velocity command does not exist. :dd

{Could not find velocity temperature ID} :dt

The compute ID needed by the velocity command to compute temperature
does not exist. :dd

{Could not grab element entry from EIM potential file} :dt

Self-explanatory :dd

{Could not grab global entry from EIM potential file} :dt

Self-explanatory. :dd

{Could not grab pair entry from EIM potential file} :dt

Self-explanatory. :dd

{Could not set finite-size particle attribute in fix rigid} :dt

The particle has a finite size but its attributes could not be
determined. :dd

{Coulomb cutoffs of pair hybrid sub-styles do not match} :dt

If using a Kspace solver, all Coulomb cutoffs of long pair styles must
be the same. :dd

{Cound not find dump_modify ID} :dt

Self-explanatory. :dd

{Create_atoms command before simulation box is defined} :dt

The create_atoms command cannot be used before a read_data,
read_restart, or create_box command. :dd

{Create_atoms region ID does not exist} :dt

A region ID used in the create_atoms command does not exist. :dd

{Create_box region ID does not exist} :dt

A region ID used in the create_box command does not exist. :dd

{Create_box region does not support a bounding box} :dt

Not all regions represent bounded volumes.  You cannot use
such a region with the create_box command. :dd

{Cyclic loop in joint connections} :dt

Fix poems cannot (yet) work with coupled bodies whose joints connect
the bodies in a ring (or cycle). :dd

{Degenerate lattice primitive vectors} :dt

Invalid set of 3 lattice vectors for lattice command. :dd

{Delete region ID does not exist} :dt

Self-explanatory. :dd

{Delete_atoms command before simulation box is defined} :dt

The delete_atoms command cannot be used before a read_data,
read_restart, or create_box command. :dd

{Delete_atoms cutoff > neighbor cutoff} :dt

Cannot delete atoms further away than a processor knows about. :dd

{Delete_atoms requires a pair style be defined} :dt

This is because atom deletion within a cutoff uses a pairwise
neighbor list. :dd

{Delete_bonds command before simulation box is defined} :dt

The delete_bonds command cannot be used before a read_data,
read_restart, or create_box command. :dd

{Delete_bonds command with no atoms existing} :dt

No atoms are yet defined so the delete_bonds command cannot be used. :dd

{Deposition region extends outside simulation box} :dt

Self-explanatory. :dd

{Did not assign all atoms correctly} :dt

Atoms read in from a data file were not assigned correctly to
processors.  This is likely due to some atom coordinates being
outside a non-periodic simulation box. :dd

{Did not find all elements in MEAM library file} :dt

The requested elements were not found in the MEAM file. :dd

{Did not find fix shake partner info} :dt

Could not find bond partners implied by fix shake command.  This error
can be triggered if the delete_bonds command was used before fix
shake, and it removed bonds without resetting the 1-2, 1-3, 1-4
weighting list via the special keyword. :dd

{Did not find keyword in table file} :dt

Keyword used in pair_coeff command was not found in table file. :dd

{Did not set temp for fix rigid/nvt} :dt

The temp keyword must be used. :dd

{Dihedral atom missing in delete_bonds} :dt

The delete_bonds command cannot find one or more atoms in a particular
dihedral on a particular processor.  The pairwise cutoff is too short
or the atoms are too far apart to make a valid dihedral. :dd

{Dihedral atom missing in set command} :dt

The set command cannot find one or more atoms in a particular dihedral
on a particular processor.  The pairwise cutoff is too short or the
atoms are too far apart to make a valid dihedral. :dd

{Dihedral atoms %d %d %d %d missing on proc %d at step %d} :dt

One or more of 4 atoms needed to compute a particular dihedral are
missing on this processor.  Typically this is because the pairwise
cutoff is set too short or the dihedral has blown apart and an atom is
too far away. :dd

{Dihedral charmm is incompatible with Pair style} :dt

Dihedral style charmm must be used with a pair style charmm
in order for the 1-4 epsilon/sigma parameters to be defined. :dd

{Dihedral coeff for hybrid has invalid style} :dt

Dihedral style hybrid uses another dihedral style as one of its
coefficients.  The dihedral style used in the dihedral_coeff command
or read from a restart file is not recognized. :dd

{Dihedral coeffs are not set} :dt

No dihedral coefficients have been assigned in the data file or via
the dihedral_coeff command. :dd

{Dihedral style hybrid cannot have hybrid as an argument} :dt

Self-explanatory. :dd

{Dihedral style hybrid cannot have none as an argument} :dt

Self-explanatory. :dd

{Dihedral style hybrid cannot use same dihedral style twice} :dt

Self-explanatory. :dd

{Dihedral_coeff command before dihedral_style is defined} :dt

Coefficients cannot be set in the data file or via the dihedral_coeff
command until an dihedral_style has been assigned. :dd

{Dihedral_coeff command before simulation box is defined} :dt

The dihedral_coeff command cannot be used before a read_data,
read_restart, or create_box command. :dd

{Dihedral_coeff command when no dihedrals allowed} :dt

The chosen atom style does not allow for dihedrals to be defined. :dd

{Dihedral_style command when no dihedrals allowed} :dt

The chosen atom style does not allow for dihedrals to be defined. :dd

{Dihedrals assigned incorrectly} :dt

Dihedrals read in from the data file were not assigned correctly to
atoms.  This means there is something invalid about the topology
definitions. :dd

{Dihedrals defined but no dihedral types} :dt

The data file header lists dihedrals but no dihedral types. :dd

{Dimension command after simulation box is defined} :dt

The dimension command cannot be used after a read_data,
read_restart, or create_box command. :dd

{Dipole command before simulation box is defined} :dt

The dipole command cannot be used before a read_data,
read_restart, or create_box command. :dd

{Displace_atoms command before simulation box is defined} :dt

The displace_atoms command cannot be used before a read_data,
read_restart, or create_box command. :dd

{Displace_box command before simulation box is defined} :dt

Self-explanatory. :dd

{Displace_box tilt factors require triclinic box} :dt

Cannot use tilt factors unless the simulation box is
non-orthogonal. :dd

{Distance must be > 0 for compute event/displace} :dt

Self-explanatory. :dd

{Divide by 0 in influence function of pair peri/lps} :dt

This should not normally occur.  It is likely a problem with your
model. :dd

{Divide by 0 in variable formula} :dt

Self-explanatory. :dd

{Domain too large for neighbor bins} :dt

The domain has become extremely large so that neighbor bins cannot be
used.  Most likely, one or more atoms have been blown out of the
simulation box to a great distance. :dd

{Dump cfg and fix not computed at compatible times} :dt

The fix must produce per-atom quantities on timesteps that dump cfg
needs them. :dd

{Dump cfg arguments must start with 'id type xs ys zs'} :dt

This is a requirement of the CFG output format. :dd

{Dump custom and fix not computed at compatible times} :dt

The fix must produce per-atom quantities on timesteps that dump custom
needs them. :dd

{Dump custom compute does not calculate per-atom array} :dt

Self-explanatory. :dd

{Dump custom compute does not calculate per-atom vector} :dt

Self-explanatory. :dd

{Dump custom compute does not compute per-atom info} :dt

Self-explanatory. :dd

{Dump custom compute vector is accessed out-of-range} :dt

Self-explanatory. :dd

{Dump custom fix does not compute per-atom array} :dt

Self-explanatory. :dd

{Dump custom fix does not compute per-atom info} :dt

Self-explanatory. :dd

{Dump custom fix does not compute per-atom vector} :dt

Self-explanatory. :dd

{Dump custom fix vector is accessed out-of-range} :dt

Self-explanatory. :dd

{Dump custom variable is not atom-style variable} :dt

Only atom-style variables generate per-atom quantities, needed for
dump output. :dd

{Dump dcd of non-matching # of atoms} :dt

Every snapshot written by dump dcd must contain the same # of atoms. :dd

{Dump dcd requires sorting by atom ID} :dt

Use the dump_modify sort command to enable this. :dd

{Dump every variable returned a bad timestep} :dt

The variable must return a timestep greater than the current timestep. :dd

{Dump in CFG format requires one snapshot per file} :dt

Self-explanatory. :dd

{Dump local and fix not computed at compatible times} :dt

The fix must produce per-atom quantities on timesteps that dump local
needs them. :dd

{Dump local attributes contain no compute or fix} :dt

Self-explanatory. :dd

{Dump local cannot sort by atom ID} :dt

This is because dump local does not really dump per-atom info. :dd

{Dump local compute does not calculate local array} :dt

Self-explanatory. :dd

{Dump local compute does not calculate local vector} :dt

Self-explanatory. :dd

{Dump local compute does not compute local info} :dt

Self-explanatory. :dd

{Dump local compute vector is accessed out-of-range} :dt

Self-explanatory. :dd

{Dump local count is not consistent across input fields} :dt

Every column of output must be the same length. :dd

{Dump local fix does not compute local array} :dt

Self-explanatory. :dd

{Dump local fix does not compute local info} :dt

Self-explanatory. :dd

{Dump local fix does not compute local vector} :dt

Self-explanatory. :dd

{Dump local fix vector is accessed out-of-range} :dt

Self-explanatory. :dd

{Dump modify compute ID does not compute per-atom array} :dt

Self-explanatory. :dd

{Dump modify compute ID does not compute per-atom info} :dt

Self-explanatory. :dd

{Dump modify compute ID does not compute per-atom vector} :dt

Self-explanatory. :dd

{Dump modify compute ID vector is not large enough} :dt

Self-explanatory. :dd

{Dump modify element names do not match atom types} :dt

Number of element names must equal number of atom types. :dd

{Dump modify fix ID does not compute per-atom array} :dt

Self-explanatory. :dd

{Dump modify fix ID does not compute per-atom info} :dt

Self-explanatory. :dd

{Dump modify fix ID does not compute per-atom vector} :dt

Self-explanatory. :dd

{Dump modify fix ID vector is not large enough} :dt

Self-explanatory. :dd

{Dump modify variable is not atom-style variable} :dt

Self-explanatory. :dd

{Dump sort column is invalid} :dt

Self-explanatory. :dd

{Dump xtc requires sorting by atom ID} :dt

Use the dump_modify sort command to enable this. :dd

{Dump_modify region ID does not exist} :dt

Self-explanatory. :dd

{Dumping an atom property that isn't allocated} :dt

The chosen atom style does not define the per-atom quantity being
dumped. :dd

{Dumping an atom quantity that isn't allocated} :dt

Only per-atom quantities that are defined for the atom style being
used are allowed. :dd

{Electronic temperature dropped below zero} :dt

Something has gone wrong with the fix ttm electron temperature model. :dd

{Empty brackets in variable} :dt

There is no variable syntax that uses empty brackets.  Check
the variable doc page. :dd

{Energy was not tallied on needed timestep} :dt

You are using a thermo keyword that requires potentials to
have tallied energy, but they didn't on this timestep.  See the
variable doc page for ideas on how to make this work. :dd

{Expected floating point parameter in input script or data file} :dt

The quantity being read is an integer on non-numeric value. :dd

{Expected floating point parameter in variable definition} :dt

The quantity being read is a non-numeric value. :dd

{Expected integer parameter in input script or data file} :dt

The quantity being read is a floating point or non-numeric value. :dd

{Expected integer parameter in variable definition} :dt

The quantity being read is a floating point or non-numeric value. :dd

{Failed to allocate %d bytes for array %s} :dt

Your LAMMPS simulation has run out of memory.  You need to run a
smaller simulation or on more processors. :dd

{Failed to reallocate %d bytes for array %s} :dt

Your LAMMPS simulation has run out of memory.  You need to run a
smaller simulation or on more processors. :dd

{Fewer SRD bins than processors in some dimension} :dt

This is not allowed.  Make your SRD bin size smaller. :dd

{Final box dimension due to fix deform is < 0.0} :dt

Self-explanatory. :dd

{Fix ID for compute reduce does not exist} :dt

Self-explanatory. :dd

{Fix ID for fix ave/atom does not exist} :dt

Self-explanatory. :dd

{Fix ID for fix ave/correlate does not exist} :dt

Self-explanatory. :dd

{Fix ID for fix ave/histo does not exist} :dt

Self-explanatory. :dd

{Fix ID for fix ave/spatial does not exist} :dt

Self-explanatory. :dd

{Fix ID for fix ave/time does not exist} :dt

Self-explanatory. :dd

{Fix ID for fix store/state does not exist} :dt

Self-explanatory :dd

{Fix ID must be alphanumeric or underscore characters} :dt

Self-explanatory. :dd

{Fix SRD cannot have both atom attributes angmom and omega} :dt

Use either spheroid solute particles or fully generalized
aspherical solute particles. :dd

{Fix SRD no-slip requires atom attribute torque} :dt

This is because the SRD collisions will impart torque to the solute
particles. :dd

{Fix SRD requires atom attribute angmom or omega} :dt

This is because the SRD collisions with cause the solute particles to
rotate. :dd

{Fix SRD requires atom attribute radius or shape} :dt

This is because the solute particles must be finite-size particles,
not point particles. :dd

{Fix SRD: bad bin assignment for SRD advection} :dt

Something has gone wrong in your SRD model; try using more
conservative settings. :dd

{Fix SRD: bad search bin assignment} :dt

Something has gone wrong in your SRD model; try using more
conservative settings. :dd

{Fix SRD: bad stencil bin for big particle} :dt

Something has gone wrong in your SRD model; try using more
conservative settings. :dd

{Fix SRD: too many big particles in bin} :dt

Reset the ATOMPERBIN parameter at the top of fix_srd.cpp
to a larger value, and re-compile the code. :dd

{Fix adapt atom attribute is not recognized} :dt

Self-explanatory :dd

{Fix adapt pair parameter is not recognized} :dt

Self-explanatory :dd

{Fix adapt pair style does not exist} :dt

Self-explanatory :dd

{Fix adapt pair types are not valid} :dt

The specified types must be between 1 and Ntypes and be
used by the pair style. :dd

{Fix adapt requires atom attribute diameter} :dt

The atom style being used does not specify an atom diameter. :dd

{Fix ave/atom compute array is accessed out-of-range} :dt

Self-explanatory. :dd

{Fix ave/atom compute does not calculate a per-atom array} :dt

Self-explanatory. :dd

{Fix ave/atom compute does not calculate a per-atom vector} :dt

A compute used by fix ave/atom must generate per-atom values. :dd

{Fix ave/atom compute does not calculate per-atom values} :dt

A compute used by fix ave/atom must generate per-atom values. :dd

{Fix ave/atom fix array is accessed out-of-range} :dt

Self-explanatory. :dd

{Fix ave/atom fix does not calculate a per-atom array} :dt

Self-explanatory. :dd

{Fix ave/atom fix does not calculate a per-atom vector} :dt

A fix used by fix ave/atom must generate per-atom values. :dd

{Fix ave/atom fix does not calculate per-atom values} :dt

A fix used by fix ave/atom must generate per-atom values. :dd

{Fix ave/atom variable is not atom-style variable} :dt

A variable used by fix ave/atom must generate per-atom values. :dd

{Fix ave/histo cannot input local values in scalar mode} :dt

Self-explanatory. :dd

{Fix ave/histo cannot input per-atom values in scalar mode} :dt

Self-explanatory. :dd

{Fix ave/histo compute array is accessed out-of-range} :dt

Self-explanatory. :dd

{Fix ave/histo compute does not calculate a global array} :dt

Self-explanatory. :dd

{Fix ave/histo compute does not calculate a global scalar} :dt

Self-explanatory. :dd

{Fix ave/histo compute does not calculate a global vector} :dt

Self-explanatory. :dd

{Fix ave/histo compute does not calculate a local array} :dt

Self-explanatory. :dd

{Fix ave/histo compute does not calculate a local vector} :dt

Self-explanatory. :dd

{Fix ave/histo compute does not calculate a per-atom array} :dt

Self-explanatory. :dd

{Fix ave/histo compute does not calculate a per-atom vector} :dt

Self-explanatory. :dd

{Fix ave/histo compute does not calculate local values} :dt

Self-explanatory. :dd

{Fix ave/histo compute does not calculate per-atom values} :dt

Self-explanatory. :dd

{Fix ave/histo compute vector is accessed out-of-range} :dt

Self-explanatory. :dd

{Fix ave/histo fix array is accessed out-of-range} :dt

Self-explanatory. :dd

{Fix ave/histo fix does not calculate a global array} :dt

Self-explanatory. :dd

{Fix ave/histo fix does not calculate a global scalar} :dt

Self-explanatory. :dd

{Fix ave/histo fix does not calculate a global vector} :dt

Self-explanatory. :dd

{Fix ave/histo fix does not calculate a local array} :dt

Self-explanatory. :dd

{Fix ave/histo fix does not calculate a local vector} :dt

Self-explanatory. :dd

{Fix ave/histo fix does not calculate a per-atom array} :dt

Self-explanatory. :dd

{Fix ave/histo fix does not calculate a per-atom vector} :dt

Self-explanatory. :dd

{Fix ave/histo fix does not calculate local values} :dt

Self-explanatory. :dd

{Fix ave/histo fix does not calculate per-atom values} :dt

Self-explanatory. :dd

{Fix ave/histo fix vector is accessed out-of-range} :dt

Self-explanatory. :dd

{Fix ave/histo input is invalid compute} :dt

Self-explanatory. :dd

{Fix ave/histo input is invalid fix} :dt

Self-explanatory. :dd

{Fix ave/histo input is invalid variable} :dt

Self-explanatory. :dd

{Fix ave/histo inputs are not all global, peratom, or local} :dt

All inputs in a single fix ave/histo command must be of the
same style. :dd

{Fix ave/spatial compute does not calculate a per-atom array} :dt

Self-explanatory. :dd

{Fix ave/spatial compute does not calculate a per-atom vector} :dt

A compute used by fix ave/spatial must generate per-atom values. :dd

{Fix ave/spatial compute does not calculate per-atom values} :dt

A compute used by fix ave/spatial must generate per-atom values. :dd

{Fix ave/spatial compute vector is accessed out-of-range} :dt

The index for the vector is out of bounds. :dd

{Fix ave/spatial fix does not calculate a per-atom array} :dt

Self-explanatory. :dd

{Fix ave/spatial fix does not calculate a per-atom vector} :dt

A fix used by fix ave/spatial must generate per-atom values. :dd

{Fix ave/spatial fix does not calculate per-atom values} :dt

A fix used by fix ave/spatial must generate per-atom values. :dd

{Fix ave/spatial fix vector is accessed out-of-range} :dt

The index for the vector is out of bounds. :dd

{Fix ave/spatial for triclinic boxes requires units reduced} :dt

Self-explanatory. :dd

{Fix ave/spatial settings invalid with changing box} :dt

If the ave setting is "running" or "window" and the box size/shape
changes during the simulation, then the units setting must be
"reduced", else the number of bins may change. :dd

{Fix ave/spatial variable is not atom-style variable} :dt

A variable used by fix ave/spatial must generate per-atom values. :dd

{Fix ave/time cannot set output array intensive/extensive from these inputs} :dt

One of more of the vector inputs has individual elements which are
flagged as intensive or extensive.  Such an input cannot be flagged as
all intensive/extensive when turned into an array by fix ave/time. :dd

{Fix ave/time cannot use variable with vector mode} :dt

Variables produce scalar values. :dd

{Fix ave/time columns are inconsistent lengths} :dt

Self-explanatory. :dd

{Fix ave/time compute array is accessed out-of-range} :dt

Self-explanatory. :dd

{Fix ave/time compute does not calculate a array} :dt

Self-explanatory. :dd

{Fix ave/time compute does not calculate a scalar} :dt

Only computes that calculate a scalar or vector quantity (not a
per-atom quantity) can be used with fix ave/time. :dd

{Fix ave/time compute does not calculate a vector} :dt

Only computes that calculate a scalar or vector quantity (not a
per-atom quantity) can be used with fix ave/time. :dd

{Fix ave/time compute vector is accessed out-of-range} :dt

The index for the vector is out of bounds. :dd

{Fix ave/time fix array is accessed out-of-range} :dt

Self-explanatory. :dd

{Fix ave/time fix does not calculate a array} :dt

Self-explanatory. :dd

{Fix ave/time fix does not calculate a scalar} :dt

A fix used by fix ave/time must generate global values. :dd

{Fix ave/time fix does not calculate a vector} :dt

A fix used by fix ave/time must generate global values. :dd

{Fix ave/time fix vector is accessed out-of-range} :dt

The index for the vector is out of bounds. :dd

{Fix ave/time variable is not equal-style variable} :dt

A variable used by fix ave/time must generate a global value. :dd

{Fix bond/break requires special_bonds = 0,1,1} :dt

This is a restriction of the current fix bond/break implementation. :dd

{Fix bond/create cutoff is longer than pairwise cutoff} :dt

This is not allowed because bond creation is done using the
pairwise neighbor list. :dd

{Fix bond/create requires special_bonds coul = 0,1,1} :dt

Self-explanatory. :dd

{Fix bond/create requires special_bonds lj = 0,1,1} :dt

Self-explanatory. :dd

{Fix bond/swap cannot use dihedral or improper styles} :dt

These styles cannot be defined when using this fix. :dd

{Fix bond/swap requires pair and bond styles} :dt

Self-explanatory. :dd

{Fix bond/swap requires special_bonds = 0,1,1} :dt

Self-explanatory. :dd

{Fix box/relax generated negative box length} :dt

The pressure being applied is likely too large.  Try applying
it incrementally, to build to the high pressure. :dd

{Fix command before simulation box is defined} :dt

The fix command cannot be used before a read_data, read_restart, or
create_box command. :dd

{Fix deform is changing yz by too much with changing xy} :dt

When both yz and xy are changing, it induces changes in xz if the
box must flip from one tilt extreme to another.  Thus it is not
allowed for yz to grow so much that a flip is induced. :dd

{Fix deform tilt factors require triclinic box} :dt

Cannot deform the tilt factors of a simulation box unless it
is a triclinic (non-orthogonal) box. :dd

{Fix deform volume setting is invalid} :dt

Cannot use volume style unless other dimensions are being controlled. :dd

{Fix deposit region cannot be dynamic} :dt

Only static regions can be used with fix deposit. :dd

{Fix deposit region does not support a bounding box} :dt

Not all regions represent bounded volumes.  You cannot use
such a region with the fix deposit command. :dd

{Fix evaporate molecule requires atom attribute molecule} :dt

The atom style being used does not define a molecule ID. :dd

{Fix external callback function not set} :dt

This must be done by an external program in order to use this fix. :dd

{Fix for fix ave/atom not computed at compatible time} :dt

Fixes generate their values on specific timesteps.  Fix ave/atom is
requesting a value on a non-allowed timestep. :dd

{Fix for fix ave/correlate not computed at compatible time} :dt

Fixes generate their values on specific timesteps.  Fix ave/correlate
is requesting a value on a non-allowed timestep. :dd

{Fix for fix ave/histo not computed at compatible time} :dt

Fixes generate their values on specific timesteps.  Fix ave/histo is
requesting a value on a non-allowed timestep. :dd

{Fix for fix ave/spatial not computed at compatible time} :dt

Fixes generate their values on specific timesteps.  Fix ave/spatial is
requesting a value on a non-allowed timestep. :dd

{Fix for fix ave/time not computed at compatible time} :dt

Fixes generate their values on specific timesteps.  Fix ave/time
is requesting a value on a non-allowed timestep. :dd

{Fix for fix store/state not computed at compatible time} :dt

Fixes generate their values on specific timesteps.  Fix store/state
is requesting a value on a non-allowed timestep. :dd

{Fix freeze requires atom attribute torque} :dt

The atom style defined does not have this attribute. :dd

{Fix heat group has no atoms} :dt

Self-explanatory. :dd

{Fix heat kinetic energy went negative} :dt

This will cause the velocity rescaling about to be performed by fix
heat to be invalid. :dd

{Fix in variable not computed at compatible time} :dt

Fixes generate their values on specific timesteps.  The variable is
requesting the values on a non-allowed timestep. :dd

{Fix langevin period must be > 0.0} :dt

The time window for temperature relaxation must be > 0 :dd

{Fix momentum group has no atoms} :dt

Self-explanatory. :dd

{Fix move cannot define z or vz variable for 2d problem} :dt

Self-explanatory. :dd

{Fix move cannot have 0 length rotation vector} :dt

Self-explanatory. :dd

{Fix move cannot rotate aroung non z-axis for 2d problem} :dt

Self-explanatory. :dd

{Fix move cannot set linear z motion for 2d problem} :dt

Self-explanatory. :dd

{Fix move cannot set wiggle z motion for 2d problem} :dt

Self-explanatory. :dd

{Fix msst compute ID does not compute potential energy} :dt

Self-explanatory. :dd

{Fix msst compute ID does not compute pressure} :dt

Self-explanatory. :dd

{Fix msst compute ID does not compute temperature} :dt

Self-explanatory. :dd

{Fix msst requires a periodic box} :dt

Self-explanatory. :dd

{Fix msst tscale must satisfy 0 <= tscale < 1} :dt

Self-explanatory. :dd

{Fix npt/nph has tilted box too far - box flips are not yet implemented} :dt

This feature has not yet been added.  However, if you are applying
an off-diagonal pressure to a fluid, the box may want to tilt indefinitely,
because the fluid cannot support the pressure you are imposing. :dd

{Fix nve/asphere cannot be used with atom attributes diameter or rmass} :dt

These attributes override the shape and mass settings, so cannot be
used. :dd

{Fix nve/asphere requires atom attributes angmom, quat, torque, shape} :dt

An atom style that specifies these quantities is needed. :dd

{Fix nve/asphere requires extended particles} :dt

This fix can only be used for particles with a shape setting. :dd

{Fix nve/sphere requires atom attribute diameter or shape} :dt

An atom style that specifies these quantities is needed. :dd

{Fix nve/sphere requires atom attribute mu} :dt

An atom style with this attribute is needed. :dd

{Fix nve/sphere requires atom attributes omega, torque} :dt

An atom style with these attributes is needed. :dd

{Fix nve/sphere requires extended particles} :dt

This fix can only be used for particles of a finite size. :dd

{Fix nve/sphere requires spherical particle shapes} :dt

Self-explanatory. :dd

{Fix nvt/nph/npt asphere cannot be used with atom attributes diameter or rmass} :dt

Those attributes are for spherical particles. :dd

{Fix nvt/nph/npt asphere requires atom attributes quat, angmom, torque, shape} :dt

Those attributes are what are used to define aspherical particles. :dd

{Fix nvt/nph/npt asphere requires extended particles} :dt

The shape setting for a particle in the fix group has shape = 0.0,
which means it is a point particle. :dd

{Fix nvt/nph/npt sphere requires atom attribute diameter or shape} :dt

An atom style that specifies these quantities is needed. :dd

{Fix nvt/nph/npt sphere requires atom attributes omega, torque} :dt

Those attributes are what are used to define spherical particles. :dd

{Fix nvt/npt/nph damping parameters must be > 0.0} :dt

Self-explanatory. :dd

{Fix nvt/sphere requires extended particles} :dt

This fix can only be used for particles of a finite size. :dd

{Fix nvt/sphere requires spherical particle shapes} :dt

Self-explanatory. :dd

{Fix orient/fcc file open failed} :dt

The fix orient/fcc command could not open a specified file. :dd

{Fix orient/fcc file read failed} :dt

The fix orient/fcc command could not read the needed parameters from a
specified file. :dd

{Fix orient/fcc found self twice} :dt

The neighbor lists used by fix orient/fcc are messed up.  If this
error occurs, it is likely a bug, so send an email to the
"developers"_http://lammps.sandia.gov/authors.html. :dd

{Fix peri neigh does not exist} :dt

Somehow a fix that the pair style defines has been deleted. :dd

{Fix pour region ID does not exist} :dt

Self-explanatory. :dd

{Fix pour region cannot be dynamic} :dt

Only static regions can be used with fix pour. :dd

{Fix pour region does not support a bounding box} :dt

Not all regions represent bounded volumes.  You cannot use
such a region with the fix pour command. :dd

{Fix pour requires atom attributes radius, rmass} :dt

The atom style defined does not have these attributes. :dd

{Fix press/berendsen damping parameters must be > 0.0} :dt

Self-explanatory. :dd

{Fix qeq/comb group has no atoms} :dt

Self-explanatory. :dd

{Fix qeq/comb requires atom attribute q} :dt

An atom style with charge must be used to perform charge equilibration. :dd

{Fix reax/bonds numbonds > nsbmax_most} :dt

The limit of the number of bonds expected by the ReaxFF force field
was exceeded. :dd

{Fix recenter group has no atoms} :dt

Self-explanatory. :dd

{Fix rigid/nvt period must be > 0.0} :dt

Self-explanatory :dd

{Fix rigid: Bad principal moments} :dt

The principal moments of inertia computed for a rigid body
are not within the required tolerances. :dd

{Fix shake cannot be used with minimization} :dt

Cannot use fix shake while doing an energy minimization since
it turns off bonds that should contribute to the energy. :dd

{Fix spring couple group ID does not exist} :dt

Self-explanatory. :dd

{Fix srd lamda must be >= 0.6 of SRD grid size} :dt

This is a requirement for accuracy reasons. :dd

{Fix srd requires SRD particles all have same mass} :dt

Self-explanatory. :dd

{Fix srd requires ghost atoms store velocity} :dt

Use the communicate vel yes command to enable this. :dd

{Fix srd requires newton pair on} :dt

Self-explanatory. :dd

{Fix srd simulation box must be periodic} :dt

Self-explanatory. :dd

{Fix store/state compute array is accessed out-of-range} :dt

Self-explanatory. :dd

{Fix store/state compute does not calculate a per-atom array} :dt

The compute calculates a per-atom vector. :dd

{Fix store/state compute does not calculate a per-atom vector} :dt

The compute calculates a per-atom vector. :dd

{Fix store/state compute does not calculate per-atom values} :dt

Computes that calculate global or local quantities cannot be used
with fix store/state. :dd

{Fix store/state fix array is accessed out-of-range} :dt

Self-explanatory. :dd

{Fix store/state fix does not calculate a per-atom array} :dt

The fix calculates a per-atom vector. :dd

{Fix store/state fix does not calculate a per-atom vector} :dt

The fix calculates a per-atom array. :dd

{Fix store/state fix does not calculate per-atom values} :dt

Fixes that calculate global or local quantities cannot be used with
fix store/state. :dd

{Fix store/state for atom property that isn't allocated} :dt

Self-explanatory. :dd

{Fix store/state variable is not atom-style variable} :dt

Only atom-style variables calculate per-atom quantities. :dd

{Fix temp/berendsen period must be > 0.0} :dt

Self-explanatory. :dd

{Fix thermal/conductivity swap value must be positive} :dt

Self-explanatory. :dd

{Fix tmd must come after integration fixes} :dt

Any fix tmd command must appear in the input script after all time
integration fixes (nve, nvt, npt).  See the fix tmd documentation for
details. :dd

{Fix ttm electron temperatures must be > 0.0} :dt

Self-explanatory. :dd

{Fix ttm electronic_density must be > 0.0} :dt

Self-explanatory. :dd

{Fix ttm electronic_specific_heat must be > 0.0} :dt

Self-explanatory. :dd

{Fix ttm electronic_thermal_conductivity must be >= 0.0} :dt

Self-explanatory. :dd

{Fix ttm gamma_p must be > 0.0} :dt

Self-explanatory. :dd

{Fix ttm gamma_s must be >= 0.0} :dt

Self-explanatory. :dd

{Fix ttm number of nodes must be > 0} :dt

Self-explanatory. :dd

{Fix ttm v_0 must be >= 0.0} :dt

Self-explanatory. :dd

{Fix used in compute reduce not computed at compatible time} :dt

Fixes generate their values on specific timesteps.  Compute sum is
requesting a value on a non-allowed timestep. :dd

{Fix viscosity swap value must be positive} :dt

Self-explanatory. :dd

{Fix viscosity vtarget value must be positive} :dt

Self-explanatory. :dd

{Fix wall cutoff <= 0.0} :dt

Self-explanatory. :dd

{Fix wall/colloid cannot be used with atom attribute diameter} :dt

Only finite-size particles defined by the shape command can be used. :dd

{Fix wall/colloid requires atom attribute shape} :dt

Self-explanatory. :dd

{Fix wall/colloid requires extended particles} :dt

Self-explanatory. :dd

{Fix wall/colloid requires spherical particles} :dt

Self-explanatory. :dd

{Fix wall/gran is incompatible with Pair style} :dt

Must use a granular pair style to define the parameters needed for
this fix. :dd

{Fix wall/gran requires atom attributes radius, omega, torque} :dt

The atom style defined does not have these attributes. :dd

{Fix wall/region colloid cannot be used with atom attribute diameter} :dt

Only finite-size particles defined by the shape command can be used. :dd

{Fix wall/region colloid requires atom attribute shape} :dt

Self-explanatory. :dd

{Fix wall/region colloid requires extended particles} :dt

Self-explanatory. :dd

{Fix wall/region colloid requires spherical particles} :dt

Self-explanatory. :dd

{Fix wall/region cutoff <= 0.0} :dt

Self-explanatory. :dd

{Fix_modify order must be 3 or 5} :dt

Self-explanatory. :dd

{Fix_modify pressure ID does not compute pressure} :dt

The compute ID assigned to the fix must compute pressure. :dd

{Fix_modify temperature ID does not compute temperature} :dt

The compute ID assigned to the fix must compute temperature. :dd

{Found no restart file matching pattern} :dt

When using a "*" in the restart file name, no matching file was found. :dd

{Gravity changed since fix pour was created} :dt

Gravity must be static and not dynamic for use with fix pour. :dd

{Gravity must point in -y to use with fix pour in 2d} :dt

Gravity must be pointing "down" in a 2d box. :dd

{Gravity must point in -z to use with fix pour in 3d} :dt

Gravity must be pointing "down" in a 3d box, i.e. theta = 180.0. :dd

{Group ID does not exist} :dt

A group ID used in the group command does not exist. :dd

{Group ID in variable formula does not exist} :dt

Self-explanatory. :dd

{Group command before simulation box is defined} :dt

The group command cannot be used before a read_data, read_restart, or
create_box command. :dd

{Group region ID does not exist} :dt

A region ID used in the group command does not exist. :dd

{Illegal ... command} :dt

Self-explanatory.  Check the input script syntax and compare to the
documentation for the command.  You can use -echo screen as a
command-line option when running LAMMPS to see the offending line. :dd

{Illegal COMB parameter} :dt

One or more of the coefficients defined in the potential file is
invalid. :dd

{Illegal Stillinger-Weber parameter} :dt

One or more of the coefficients defined in the potential file is
invalid. :dd

{Illegal Tersoff parameter} :dt

One or more of the coefficients defined in the potential file is
invalid. :dd

{Illegal chemical element names} :dt

The name is too long to be a chemical element. :dd

{Illegal number of angle table entries} :dt

There must be at least 2 table entries. :dd

{Illegal number of bond table entries} :dt

There must be at least 2 table entries. :dd

{Illegal number of pair table entries} :dt

There must be at least 2 table entries. :dd

{Illegal simulation box} :dt

The lower bound of the simulation box is greater than the upper bound. :dd

{Improper atom missing in delete_bonds} :dt

The delete_bonds command cannot find one or more atoms in a particular
improper on a particular processor.  The pairwise cutoff is too short
or the atoms are too far apart to make a valid improper. :dd

{Improper atom missing in set command} :dt

The set command cannot find one or more atoms in a particular improper
on a particular processor.  The pairwise cutoff is too short or the
atoms are too far apart to make a valid improper. :dd

{Improper atoms %d %d %d %d missing on proc %d at step %d} :dt

One or more of 4 atoms needed to compute a particular improper are
missing on this processor.  Typically this is because the pairwise
cutoff is set too short or the improper has blown apart and an atom is
too far away. :dd

{Improper coeff for hybrid has invalid style} :dt

Improper style hybrid uses another improper style as one of its
coefficients.  The improper style used in the improper_coeff command
or read from a restart file is not recognized. :dd

{Improper coeffs are not set} :dt

No improper coefficients have been assigned in the data file or via
the improper_coeff command. :dd

{Improper style hybrid cannot have hybrid as an argument} :dt

Self-explanatory. :dd

{Improper style hybrid cannot have none as an argument} :dt

Self-explanatory. :dd

{Improper style hybrid cannot use same improper style twice} :dt

Self-explanatory. :dd

{Improper_coeff command before improper_style is defined} :dt

Coefficients cannot be set in the data file or via the improper_coeff
command until an improper_style has been assigned. :dd

{Improper_coeff command before simulation box is defined} :dt

The improper_coeff command cannot be used before a read_data,
read_restart, or create_box command. :dd

{Improper_coeff command when no impropers allowed} :dt

The chosen atom style does not allow for impropers to be defined. :dd

{Improper_style command when no impropers allowed} :dt

The chosen atom style does not allow for impropers to be defined. :dd

{Impropers assigned incorrectly} :dt

Impropers read in from the data file were not assigned correctly to
atoms.  This means there is something invalid about the topology
definitions. :dd

{Impropers defined but no improper types} :dt

The data file header lists improper but no improper types. :dd

{Inconsistent iparam/jparam values in fix bond/create command} :dt

If itype and jtype are the same, then their maxbond and newtype 
settings must also be the same. :dd

{Incorrect args for angle coefficients} :dt

Self-explanatory.  Check the input script or data file. :dd

{Incorrect args for bond coefficients} :dt

Self-explanatory.  Check the input script or data file. :dd

{Incorrect args for dihedral coefficients} :dt

Self-explanatory.  Check the input script or data file. :dd

{Incorrect args for improper coefficients} :dt

Self-explanatory.  Check the input script or data file. :dd

{Incorrect args for pair coefficients} :dt

Self-explanatory.  Check the input script or data file. :dd

{Incorrect args in pair_style command} :dt

Self-explanatory. :dd

{Incorrect atom format in data file} :dt

Number of values per atom line in the data file is not consistent with
the atom style. :dd

{Incorrect boundaries with slab Ewald} :dt

Must have periodic x,y dimensions and non-periodic z dimension to use
2d slab option with Ewald. :dd

{Incorrect boundaries with slab PPPM} :dt

Must have periodic x,y dimensions and non-periodic z dimension to use
2d slab option with PPPM. :dd

{Incorrect element names in EAM potential file} :dt

The element names in the EAM file do not match those requested. :dd

{Incorrect format in COMB potential file} :dt

Incorrect number of words per line in the potential file. :dd

{Incorrect format in MEAM potential file} :dt

Incorrect number of words per line in the potential file. :dd

{Incorrect format in NEB coordinate file} :dt

Self-explanatory. :dd

{Incorrect format in Stillinger-Weber potential file} :dt

Incorrect number of words per line in the potential file. :dd

{Incorrect format in TMD target file} :dt

Format of file read by fix tmd command is incorrect. :dd

{Incorrect format in Tersoff potential file} :dt

Incorrect number of words per line in the potential file. :dd

{Incorrect multiplicity arg for dihedral coefficients} :dt

Self-explanatory.  Check the input script or data file. :dd

{Incorrect sign arg for dihedral coefficients} :dt

Self-explanatory.  Check the input script or data file. :dd

{Incorrect velocity format in data file} :dt

Each atom style defines a format for the Velocity section
of the data file.  The read-in lines do not match. :dd

{Incorrect weight arg for dihedral coefficients} :dt

Self-explanatory.  Check the input script or data file. :dd

{Index between variable brackets must be positive} :dt

Self-explanatory. :dd

{Indexed per-atom vector in variable formula without atom map} :dt

Accessing a value from an atom vector requires the ability to lookup
an atom index, which is provided by an atom map.  An atom map does not
exist (by default) for non-molecular problems.  Using the atom_modify
map command will force an atom map to be created. :dd

{Induced tilt by displace_box is too large} :dt

The final tilt value must be between -1/2 and 1/2 of the perpendicular
box length. :dd

{Initial temperatures not all set in fix ttm} :dt

Self-explantory. :dd

{Input line too long after variable substitution} :dt

This is a hard (very large) limit defined in the input.cpp file. :dd

{Input line too long: %s} :dt

This is a hard (very large) limit defined in the input.cpp file. :dd

{Insertion region extends outside simulation box} :dt

Region specified with fix pour command extends outside the global
simulation box. :dd

{Insufficient Jacobi rotations for POEMS body} :dt

Eigensolve for rigid body was not sufficiently accurate. :dd

{Insufficient Jacobi rotations for rigid body} :dt

Eigensolve for rigid body was not sufficiently accurate. :dd

{Invalid REAX atom type} :dt

There is a mis-match between LAMMPS atom types and the elements
listed in the ReaxFF force field file. :dd

{Invalid angle style} :dt

The choice of angle style is unknown. :dd

{Invalid angle table length} :dt

Length must be 2 or greater. :dd

{Invalid angle type in Angles section of data file} :dt

Angle type must be positive integer and within range of specified angle
types. :dd

{Invalid angle type index for fix shake} :dt

Self-explanatory. :dd

{Invalid atom ID in Angles section of data file} :dt

Atom IDs must be positive integers and within range of defined
atoms. :dd

{Invalid atom ID in Atoms section of data file} :dt

Atom IDs must be positive integers. :dd

{Invalid atom ID in Bonds section of data file} :dt

Atom IDs must be positive integers and within range of defined
atoms. :dd

{Invalid atom ID in Dihedrals section of data file} :dt

Atom IDs must be positive integers and within range of defined
atoms. :dd

{Invalid atom ID in Impropers section of data file} :dt

Atom IDs must be positive integers and within range of defined
atoms. :dd

{Invalid atom ID in Velocities section of data file} :dt

Atom IDs must be positive integers and within range of defined
atoms. :dd

{Invalid atom mass for fix shake} :dt

Mass specified in fix shake command must be > 0.0. :dd

{Invalid atom style} :dt

The choice of atom style is unknown. :dd

{Invalid atom type in Atoms section of data file} :dt

Atom types must range from 1 to specified # of types. :dd

{Invalid atom type in create_atoms command} :dt

The create_box command specified the range of valid atom types.
An invalid type is being requested. :dd

{Invalid atom type in fix bond/create command} :dt

Self-explanatory. :dd

{Invalid atom type in neighbor exclusion list} :dt

Atom types must range from 1 to Ntypes inclusive. :dd

{Invalid atom type index for fix shake} :dt

Atom types must range from 1 to Ntypes inclusive. :dd

{Invalid atom types in pair_write command} :dt

Atom types must range from 1 to Ntypes inclusive. :dd

{Invalid atom vector in variable formula} :dt

The atom vector is not recognized. :dd

{Invalid attribute in dump custom command} :dt

Self-explantory. :dd

{Invalid attribute in dump local command} :dt

Self-explantory. :dd

{Invalid attribute in dump modify command} :dt

Self-explantory. :dd

{Invalid bond style} :dt

The choice of bond style is unknown. :dd

{Invalid bond table length} :dt

Length must be 2 or greater. :dd

{Invalid bond type in Bonds section of data file} :dt

Bond type must be positive integer and within range of specified bond
types. :dd

{Invalid bond type in fix bond/break command} :dt

Self-explanatory. :dd

{Invalid bond type in fix bond/create command} :dt

Self-explanatory. :dd

{Invalid bond type index for fix shake} :dt

Self-explanatory.  Check the fix shake command in the input script. :dd

{Invalid coeffs for this angle style} :dt

Cannot set class 2 coeffs in data file for this angle style. :dd

{Invalid coeffs for this dihedral style} :dt

Cannot set class 2 coeffs in data file for this dihedral style. :dd

{Invalid coeffs for this improper style} :dt

Cannot set class 2 coeffs in data file for this improper style. :dd

{Invalid command-line argument} :dt

One or more command-line arguments is invalid.  Check the syntax of
the command you are using to launch LAMMPS. :dd

{Invalid compute ID in variable formula} :dt

The compute is not recognized. :dd

{Invalid compute style} :dt

Self-explanatory. :dd

{Invalid cutoff in communicate command} :dt

Specified cutoff must be >= 0.0. :dd

{Invalid cutoffs in pair_write command} :dt

Inner cutoff must be larger than 0.0 and less than outer cutoff. :dd

{Invalid d1 or d2 value for pair colloid coeff} :dt

Neither d1 or d2 can be < 0. :dd

{Invalid data file section: Angle Coeffs} :dt

Atom style does not allow angles. :dd

{Invalid data file section: AngleAngle Coeffs} :dt

Atom style does not allow impropers. :dd

{Invalid data file section: AngleAngleTorsion Coeffs} :dt

Atom style does not allow dihedrals. :dd

{Invalid data file section: AngleTorsion Coeffs} :dt

Atom style does not allow dihedrals. :dd

{Invalid data file section: Angles} :dt

Atom style does not allow angles. :dd

{Invalid data file section: Bond Coeffs} :dt

Atom style does not allow bonds. :dd

{Invalid data file section: BondAngle Coeffs} :dt

Atom style does not allow angles. :dd

{Invalid data file section: BondBond Coeffs} :dt

Atom style does not allow angles. :dd

{Invalid data file section: BondBond13 Coeffs} :dt

Atom style does not allow dihedrals. :dd

{Invalid data file section: Bonds} :dt

Atom style does not allow bonds. :dd

{Invalid data file section: Dihedral Coeffs} :dt

Atom style does not allow dihedrals. :dd

{Invalid data file section: Dihedrals} :dt

Atom style does not allow dihedrals. :dd

{Invalid data file section: EndBondTorsion Coeffs} :dt

Atom style does not allow dihedrals. :dd

{Invalid data file section: Improper Coeffs} :dt

Atom style does not allow impropers. :dd

{Invalid data file section: Impropers} :dt

Atom style does not allow impropers. :dd

{Invalid data file section: MiddleBondTorsion Coeffs} :dt

Atom style does not allow dihedrals. :dd

{Invalid density in Atoms section of data file} :dt

Density value cannot be <= 0.0. :dd

{Invalid dihedral style} :dt

The choice of dihedral style is unknown. :dd

{Invalid dihedral type in Dihedrals section of data file} :dt

Dihedral type must be positive integer and within range of specified
dihedral types. :dd

{Invalid dipole line in data file} :dt

Self-explanatory. :dd

{Invalid dipole value} :dt

Self-explanatory. :dd

{Invalid dump dcd filename} :dt

Filenames used with the dump dcd style cannot be binary or compressed
or cause multiple files to be written. :dd

{Invalid dump frequency} :dt

Dump frequency must be 1 or greater. :dd

{Invalid dump style} :dt

The choice of dump style is unknown. :dd

{Invalid dump xtc filename} :dt

Filenames used with the dump xtc style cannot be binary or compressed
or cause multiple files to be written. :dd

{Invalid dump xyz filename} :dt

Filenames used with the dump xyz style cannot be binary or cause files
to be written by each processor. :dd

{Invalid dump_modify threshhold operator} :dt

Operator keyword used for threshold specification in not recognized. :dd

{Invalid fix ID in variable formula} :dt

The fix is not recognized. :dd

{Invalid fix ave/time off column} :dt

Self-explantory. :dd

{Invalid fix box/relax command for a 2d simulation} :dt

Fix box/relax styles involving the z dimension cannot be used in
a 2d simulation. :dd

{Invalid fix box/relax command pressure settings} :dt

If multiple dimensions are coupled, those dimensions must be specified. :dd

{Invalid fix box/relax pressure settings} :dt

Settings for coupled dimensions must be the same. :dd

{Invalid fix nvt/npt/nph command for a 2d simulation} :dt

Cannot control z dimension in a 2d model. :dd

{Invalid fix nvt/npt/nph command pressure settings} :dt

If multiple dimensions are coupled, those dimensions must be
specified. :dd

{Invalid fix nvt/npt/nph pressure settings} :dt

Settings for coupled dimensions must be the same. :dd

{Invalid fix press/berendsen for a 2d simulation} :dt

The z component of pressure cannot be controlled for a 2d model. :dd

{Invalid fix press/berendsen pressure settings} :dt

Settings for coupled dimensions must be the same. :dd

{Invalid fix style} :dt

The choice of fix style is unknown. :dd

{Invalid flag in force field section of restart file} :dt

Unrecognized entry in restart file. :dd

{Invalid flag in header section of restart file} :dt

Unrecognized entry in restart file. :dd

{Invalid flag in type arrays section of restart file} :dt

Unrecognized entry in restart file. :dd

{Invalid frequency in temper command} :dt

Nevery must be > 0. :dd

{Invalid group ID in neigh_modify command} :dt

A group ID used in the neigh_modify command does not exist. :dd

{Invalid group function in variable formula} :dt

Group function is not recognized. :dd

{Invalid group in communicate command} :dt

Self-explanatory. :dd

{Invalid improper style} :dt

The choice of improper style is unknown. :dd

{Invalid improper type in Impropers section of data file} :dt

Improper type must be positive integer and within range of specified
improper types. :dd

{Invalid keyword in angle table parameters} :dt

Self-explanatory. :dd

{Invalid keyword in bond table parameters} :dt

Self-explanatory. :dd

{Invalid keyword in compute angle/local command} :dt

Self-explanatory. :dd

{Invalid keyword in compute bond/local command} :dt

Self-explanatory. :dd

{Invalid keyword in compute dihedral/local command} :dt

Self-explanatory. :dd

{Invalid keyword in compute improper/local command} :dt

Self-explanatory. :dd

{Invalid keyword in compute pair/local command} :dt

Self-explanatory. :dd

{Invalid keyword in compute property/atom command} :dt

Self-explanatory. :dd

{Invalid keyword in compute property/local command} :dt

Self-explanatory. :dd

{Invalid keyword in compute property/molecule command} :dt

Self-explanatory. :dd

{Invalid keyword in dump cfg command} :dt

Self-explanatory. :dd

{Invalid keyword in pair table parameters} :dt

Keyword used in list of table parameters is not recognized. :dd

{Invalid keyword in thermo_style custom command} :dt

One or more specified keywords are not recognized. :dd

{Invalid kspace style} :dt

The choice of kspace style is unknown. :dd

{Invalid mass line in data file} :dt

Self-explanatory. :dd

{Invalid mass value} :dt

Self-explanatory. :dd

{Invalid math function in variable formula} :dt

Self-explanatory. :dd

{Invalid math/group/special function in variable formula} :dt

Self-explanatory. :dd

{Invalid natoms for dump dcd} :dt

Natoms is initially 0 which is not valid for the dump dcd style.
Natoms must be constant for the duration of the simulation. :dd

{Invalid natoms for dump xtc} :dt

Natoms is initially 0 which is not valid for the dump xtc style. :dd

{Invalid option in lattice command for non-custom style} :dt

Certain lattice keywords are not supported unless the
lattice style is "custom". :dd

{Invalid order of forces within respa levels} :dt

For respa, ordering of force computations within respa levels must
obey certain rules.  E.g. bonds cannot be compute less frequently than
angles, pairwise forces cannot be computed less frequently than
kspace, etc. :dd

{Invalid pair style} :dt

The choice of pair style is unknown. :dd

{Invalid pair table cutoff} :dt

Cutoffs in pair_coeff command are not valid with read-in pair table. :dd

{Invalid pair table length} :dt

Length of read-in pair table is invalid :dd

{Invalid radius in Atoms section of data file} :dt

Radius must be >= 0.0. :dd

{Invalid random number seed in fix ttm command} :dt

Random number seed must be > 0. :dd

{Invalid random number seed in set command} :dt

Random number seed must be > 0. :dd

{Invalid region in group function in variable formula} :dt

Self-explanatory. :dd

{Invalid region style} :dt

The choice of region style is unknown. :dd

{Invalid replace values in compute reduce} :dt

Self-explanatory. :dd

{Invalid seed for Marsaglia random # generator} :dt

The initial seed for this random number generator must be a positive
integer less than or equal to 900 million. :dd

{Invalid seed for Park random # generator} :dt

The initial seed for this random number generator must be a positive
integer. :dd

{Invalid shape line in data file} :dt

Self-explanatory. :dd

{Invalid shape line in data file} :dt

Self-explanatory. :dd

{Invalid shape value} :dt

Self-explanatory. :dd

{Invalid shear direction for fix wall/gran} :dt

Self-explanatory. :dd

{Invalid special function in variable formula} :dt

Self-explanatory. :dd

{Invalid style in pair_write command} :dt

Self-explanatory.  Check the input script. :dd

{Invalid syntax in variable formula} :dt

Self-explanatory. :dd

{Invalid t_event in prd command} :dt

Self-explanatory. :dd

{Invalid thermo keyword in variable formula} :dt

The keyword is not recognized. :dd

{Invalid type for dipole set} :dt

Dipole command must set a type from 1-N where N is the number of atom
types. :dd

{Invalid type for mass set} :dt

Mass command must set a type from 1-N where N is the number of atom
types. :dd

{Invalid type for shape set} :dt

Atom type is out of bounds. :dd

{Invalid value in set command} :dt

The value specified for the setting is invalid, likely because it is
too small or too large. :dd

{Invalid variable evaluation in variable formula} :dt

A variable used in a formula could not be evaluated. :dd

{Invalid variable in next command} :dt

Self-explanatory. :dd

{Invalid variable name in variable formula} :dt

Variable name is not recognized. :dd

{Invalid variable name} :dt

Variable name used in an input script line is invalid. :dd

{Invalid variable style with next command} :dt

Variable styles {equal} and {world} cannot be used in a next
command. :dd

{Invalid wiggle direction for fix wall/gran} :dt

Self-explanatory. :dd

{Invoked angle equil angle on angle style none} :dt

Self-explanatory. :dd

{Invoked angle single on angle style none} :dt

Self-explanatory. :dd

{Invoked bond equil distance on bond style none} :dt

Self-explanatory. :dd

{Invoked bond single on bond style none} :dt

Self-explanatory. :dd

{Invoked pair single on pair style none} :dt

A command (e.g. a dump) attempted to invoke the single() function on a
pair style none, which is illegal.  You are probably attempting to
compute per-atom quantities with an undefined pair style. :dd

{KSpace style has not yet been set} :dt

Cannot use kspace_modify command until a kspace style is set. :dd

{KSpace style is incompatible with Pair style} :dt

Setting a kspace style requires that a pair style with a long-range
Coulombic component be selected. :dd

{Keyword %s in MEAM parameter file not recognized} :dt

Self-explanatory. :dd

{Kspace style requires atom attribute q} :dt

The atom style defined does not have these attributes. :dd

{Label wasn't found in input script} :dt

Self-explanatory. :dd

{Lattice orient vectors are not orthogonal} :dt

The three specified lattice orientation vectors must be mutually
orthogonal. :dd

{Lattice orient vectors are not right-handed} :dt

The three specified lattice orientation vectors must create a
right-handed coordinate system such that a1 cross a2 = a3. :dd

{Lattice primitive vectors are collinear} :dt

The specified lattice primitive vectors do not for a unit cell with
non-zero volume. :dd

{Lattice settings are not compatible with 2d simulation} :dt

One or more of the specified lattice vectors has a non-zero z
component. :dd

{Lattice spacings are invalid} :dt

Each x,y,z spacing must be > 0. :dd

{Lattice style incompatible with simulation dimension} :dt

2d simulation can use sq, sq2, or hex lattice.  3d simulation can use
sc, bcc, or fcc lattice. :dd

{Log of zero/negative value in variable formula} :dt

Self-explanatory. :dd

{Lost atoms via displace_atoms: original %.15g current %.15g} :dt

The displace_atoms command lost one or more atoms. :dd

{Lost atoms via displace_box: original %.15g current %.15g} :dt

The displace_box command lost one or more atoms. :dd

{Lost atoms: original %.15g current %.15g} :dt

A thermodynamic computation has detected lost atoms. :dd

{MEAM library error %d} :dt

A call to the MEAM Fortran library returned an error. :dd

{Mass command before simulation box is defined} :dt

The mass command cannot be used before a read_data, read_restart, or
create_box command. :dd

{Min_style command before simulation box is defined} :dt

The min_style command cannot be used before a read_data, read_restart,
or create_box command. :dd

{Minimization could not find thermo_pe compute} :dt

This compute is created by the thermo command.  It must have been
explicitly deleted by a uncompute command. :dd

{Minimize command before simulation box is defined} :dt

The minimize command cannot be used before a read_data, read_restart,
or create_box command. :dd

{Mismatched brackets in variable} :dt

Self-explanatory. :dd

{Mismatched compute in variable formula} :dt

A compute is referenced incorrectly or a compute that produces per-atom
values is used in an equal-style variable formula. :dd

{Mismatched fix in variable formula} :dt

A fix is referenced incorrectly or a fix that produces per-atom
values is used in an equal-style variable formula. :dd

{Mismatched variable in variable formula} :dt

A variable is referenced incorrectly or an atom-style variable that
produces per-atom values is used in an equal-style variable
formula. :dd

{Molecule count changed in compute com/molecule} :dt

Number of molecules must remain constant over time. :dd

{Molecule count changed in compute gyration/molecule} :dt

Number of molecules must remain constant over time. :dd

{Molecule count changed in compute msd/molecule} :dt

Number of molecules must remain constant over time. :dd

{Molecule count changed in compute property/molecule} :dt

Number of molecules must remain constant over time. :dd

{More than one fix deform} :dt

Only one fix deform can be defined at a time. :dd

{More than one fix freeze} :dt

Only one of these fixes can be defined, since the granular pair
potentials access it. :dd

{More than one fix shake} :dt

Only one fix shake can be defined. :dd

{Must define angle_style before Angle Coeffs} :dt

Must use an angle_style command before reading a data file that
defines Angle Coeffs. :dd

{Must define angle_style before BondAngle Coeffs} :dt

Must use an angle_style command before reading a data file that
defines Angle Coeffs. :dd

{Must define angle_style before BondBond Coeffs} :dt

Must use an angle_style command before reading a data file that
defines Angle Coeffs. :dd

{Must define bond_style before Bond Coeffs} :dt

Must use a bond_style command before reading a data file that
defines Bond Coeffs. :dd

{Must define dihedral_style before AngleAngleTorsion Coeffs} :dt

Must use a dihedral_style command before reading a data file that
defines AngleAngleTorsion Coeffs. :dd

{Must define dihedral_style before AngleTorsion Coeffs} :dt

Must use a dihedral_style command before reading a data file that
defines AngleTorsion Coeffs. :dd

{Must define dihedral_style before BondBond13 Coeffs} :dt

Must use a dihedral_style command before reading a data file that
defines BondBond13 Coeffs. :dd

{Must define dihedral_style before Dihedral Coeffs} :dt

Must use a dihedral_style command before reading a data file that
defines Dihedral Coeffs. :dd

{Must define dihedral_style before EndBondTorsion Coeffs} :dt

Must use a dihedral_style command before reading a data file that
defines EndBondTorsion Coeffs. :dd

{Must define dihedral_style before MiddleBondTorsion Coeffs} :dt

Must use a dihedral_style command before reading a data file that
defines MiddleBondTorsion Coeffs. :dd

{Must define improper_style before AngleAngle Coeffs} :dt

Must use an improper_style command before reading a data file that
defines AngleAngle Coeffs. :dd

{Must define improper_style before Improper Coeffs} :dt

Must use an improper_style command before reading a data file that
defines Improper Coeffs. :dd

{Must define pair_style before Pair Coeffs} :dt

Must use a pair_style command before reading a data file that defines
Pair Coeffs. :dd

{Must have more than one processor partition to temper} :dt

Cannot use the temper command with only one processor partition.  Use
the -partition command-line option. :dd

{Must read Atoms before Angles} :dt

The Atoms section of a data file must come before an Angles section. :dd

{Must read Atoms before Bonds} :dt

The Atoms section of a data file must come before a Bonds section. :dd

{Must read Atoms before Dihedrals} :dt

The Atoms section of a data file must come before a Dihedrals section. :dd

{Must read Atoms before Impropers} :dt

The Atoms section of a data file must come before an Impropers
section. :dd

{Must read Atoms before Velocities} :dt

The Atoms section of a data file must come before a Velocities
section. :dd

{Must set both respa inner and outer} :dt

Cannot use just the inner or outer option with respa without using the
other. :dd

{Must specify a region in fix deposit} :dt

The region keyword must be specified with this fix. :dd

{Must specify a region in fix pour} :dt

The region keyword must be specified with this fix. :dd

{Must use -in switch with multiple partitions} :dt

A multi-partition simulation cannot read the input script from stdin.
The -in command-line option must be used to specify a file. :dd

{Must use a block or cylinder region with fix pour} :dt

Self-explanatory. :dd

{Must use a block region with fix pour for 2d simulations} :dt

Self-explanatory. :dd

{Must use a bond style with TIP4P potential} :dt

TIP4P potentials assume bond lengths in water are constrained
by a fix shake command. :dd

{Must use a molecular atom style with fix poems molecule} :dt

Self-explanatory. :dd

{Must use a molecular atom style with fix rigid molecule} :dt

Self-explanatory. :dd

{Must use a z-axis cylinder with fix pour} :dt

The axis of the cylinder region used with the fix pour command must
be oriented along the z dimension. :dd

{Must use an angle style with TIP4P potential} :dt

TIP4P potentials assume angles in water are constrained by a fix shake
command. :dd

{Must use atom style with molecule IDs with fix bond/swap} :dt

Self-explanatory. :dd

{Must use charged atom style with fix efield} :dt

The atom style being used does not allow atoms to have assigned
charges.  Hence it will not work with this fix which generates a force
due to an E-field acting on charge. :dd

{Must use molecular atom style with neigh_modify exclude molecule} :dt

The atom style must define a molecule ID to use the exclude
option. :dd

{Must use pair_style comb with fix qeq/comb} :dt

Self-explanatory. :dd

{Must use variable energy with fix addforce} :dt

Must define an energy vartiable when applyting a dynamic
force during minimization. :dd

{NEB command before simulation box is defined} :dt

Self-explanatory. :dd

{NEB requires damped dynamics minimizer} :dt

Use a different minimization style. :dd

{NEB requires use of fix neb} :dt

Self-explanatory. :dd

{Needed topology not in data file} :dt

The header of the data file indicated that bonds or angles or
dihedrals or impropers would be included, but they were not present. :dd

{Neigh_modify include group != atom_modify first group} :dt

Self-explanatory. :dd

{Neighbor delay must be 0 or multiple of every setting} :dt

The delay and every parameters set via the neigh_modify command are
inconsistent.  If the delay setting is non-zero, then it must be a
multiple of the every setting. :dd

{Neighbor list overflow, boost neigh_modify one or page} :dt

There are too many neighbors of a single atom.  Use the neigh_modify
command to increase the neighbor page size and the max number of
neighbors allowed for one atom. :dd

{Neighbor multi not yet enabled for granular} :dt

Self-explanatory. :dd

{Neighbor multi not yet enabled for rRESPA} :dt

Self-explanatory. :dd

{Neighbor page size must be >= 10x the one atom setting} :dt

This is required to prevent wasting too much memory. :dd

{New bond exceeded bonds per atom in fix bond/create} :dt

See the read_data command for info on setting the "extra bond per
atom" header value to allow for additional bonds to be formed. :dd

{New bond exceeded special list size in fix bond/create} :dt

See the special_bonds extra command for info on how to leave space in
the special bonds list to allow for additional bonds to be formed. :dd

{Newton bond change after simulation box is defined} :dt

The newton command cannot be used to change the newton bond value
after a read_data, read_restart, or create_box command. :dd

{No angle style is defined for compute angle/local} :dt

Self-explanatory. :dd

{No angles allowed with this atom style} :dt

Self-explanatory.  Check data file. :dd

{No atoms in data file} :dt

The header of the data file indicated that atoms would be included,
but they were not present. :dd

{No basis atoms in lattice} :dt

Basis atoms must be defined for lattice style user. :dd

{No bond style is defined for compute bond/local} :dt

Self-explanatory. :dd

{No bonds allowed with this atom style} :dt

Self-explanatory.  Check data file. :dd

{No dihedral style is defined for compute dihedral/local} :dt

Self-explanatory. :dd

{No dihedrals allowed with this atom style} :dt

Self-explanatory.  Check data file. :dd

{No dump custom arguments specified} :dt

The dump custom command requires that atom quantities be specified to
output to dump file. :dd

{No dump local arguments specified} :dt

Self-explanatory. :dd

{No fix gravity defined for fix pour} :dt

Cannot add poured particles without gravity to move them. :dd

{No improper style is defined for compute improper/local} :dt

Self-explanatory. :dd

{No impropers allowed with this atom style} :dt

Self-explanatory.  Check data file. :dd

{No matching element in EAM potential file} :dt

The EAM potential file does not contain elements that match the
requested elements. :dd

{No pair style defined for compute group/group} :dt

Cannot calculate group interactions without a pair style defined. :dd

{No pair style is defined for compute pair/local} :dt

Self-explanatory. :dd

{No pair style is defined for compute property/local} :dt

Self-explanatory. :dd

{No rigid bodies defined} :dt

The fix specification did not end up defining any rigid bodies. :dd

{Non digit character between brackets in variable} :dt

Self-explantory. :dd

{Non integer # of swaps in temper command} :dt

Swap frequency in temper command must evenly divide the total # of
timesteps. :dd

{One or more atoms belong to multiple rigid bodies} :dt

Two or more rigid bodies defined by the fix rigid command cannot
contain the same atom. :dd

{One or zero atoms in rigid body} :dt

Any rigid body defined by the fix rigid command must contain 2 or more
atoms. :dd

{Out of memory on GPGPU} :dt

You are attempting to run with too many atoms on the GPU. :dd

{Out of range atoms - cannot compute PPPM} :dt

One or more atoms are attempting to map their charge to a PPPM grid
point that is not owned by a processor.  This is likely for one of two
reasons, both of them bad.  First, it may mean that an atom near the
boundary of a processor's sub-domain has moved more than 1/2 the
"neighbor skin distance"_neighbor.html without neighbor lists being
rebuilt and atoms being migrated to new processors.  This also means
you may be missing pairwise interactions that need to be computed.
The solution is to change the re-neighboring criteria via the
"neigh_modify"_neigh_modify command.  The safest settings are "delay 0
every 1 check yes".  Second, it may mean that an atom has moved far
outside a processor's sub-domain or even the entire simulation box.
This indicates bad physics, e.g. due to highly overlapping atoms, too
large a timestep, etc. :dd

{Overlapping large/large in pair colloid} :dt

This potential is infinite when there is an overlap. :dd

{Overlapping small/large in pair colloid} :dt

This potential is inifinte when there is an overlap. :dd

{POEMS fix must come before NPT/NPH fix} :dt

NPT/NPH fix must be defined in input script after all poems fixes,
else the fix contribution to the pressure virial is incorrect. :dd

{PPPM grid is too large} :dt

The global PPPM grid is larger than OFFSET in one or more dimensions.
OFFSET is currently set to 4096.  You likely need to decrease the
requested precision. :dd

{PPPM order cannot be greater than %d} :dt

Self-explanatory. :dd

{PPPM order has been reduced to 0} :dt

LAMMPS has attempted to reduce the PPPM order to enable the simulation
to run, but can reduce the order no further.  Try increasing the
accuracy of PPPM by reducing the tolerance size, thus inducing a 
larger PPPM grid. :dd

{PRD command before simulation box is defined} :dt

The prd command cannot be used before a read_data,
read_restart, or create_box command. :dd

{PRD nsteps must be multiple of t_event} :dt

Self-explanatory. :dd

{PRD t_corr must be multiple of t_event} :dt

Self-explanatory. :dd

{Pair coeff for hybrid has invalid style} :dt

Style in pair coeff must have been listed in pair_style command. :dd

{Pair cutoff < Respa interior cutoff} :dt

One or more pairwise cutoffs are too short to use with the specified
rRESPA cutoffs. :dd

{Pair dipole/cut requires atom attributes q, mu, torque, dipole} :dt

An atom style that specifies these quantities is needed. :dd

{Pair distance < table inner cutoff} :dt

Two atoms are closer together than the pairwise table allows. :dd

{Pair distance > table outer cutoff} :dt

Two atoms are further apart than the pairwise table allows. :dd

{Pair dpd requires ghost atoms store velocity} :dt

Use the communicate vel yes command to enable this. :dd

{Pair gayberne cannot be used with atom attribute diameter} :dt

Finite-size particles must be defined with the shape command. :dd

{Pair gayberne epsilon a,b,c coeffs are not all set} :dt

Each atom type involved in pair_style gayberne must
have these 3 coefficients set at least once. :dd

{Pair gayberne requires atom attributes quat, torque, shape} :dt

An atom style that defines these attributes must be used. :dd

{Pair granular requires atom attributes radius, omega, torque} :dt

The atom style defined does not have these attributes. :dd

{Pair granular requires ghost atoms store velocity} :dt

Use the communicate vel yes command to enable this. :dd

{Pair granular with shear history requires newton pair off} :dt

This is a current restriction of the implementation of pair
granular styles with history. :dd

{Pair hybrid sub-style does not support single call} :dt

You are attempting to invoke a single() call on a pair style
that doesn't support it. :dd

{Pair hybrid sub-style is not used} :dt

No pair_coeff command used a sub-style specified in the pair_style
command. :dd

{Pair inner cutoff < Respa interior cutoff} :dt

One or more pairwise cutoffs are too short to use with the specified
rRESPA cutoffs. :dd

{Pair inner cutoff >= Pair outer cutoff} :dt

The specified cutoffs for the pair style are inconsistent. :dd

{Pair lubricate cannot be used with atom attributes diameter or rmass} :dt

These attributes override the shape and mass settings, so cannot be
used. :dd

{Pair lubricate requires atom attribute omega or angmom} :dt

An atom style that defines these attributes must be used. :dd

{Pair lubricate requires atom attributes torque and shape} :dt

An atom style that defines these attributes must be used. :dd

{Pair lubricate requires extended particles} :dt

This pair style can only be used for particles with a shape
setting. :dd

{Pair lubricate requires ghost atoms store velocity} :dt

Use the communicate vel yes command to enable this. :dd

{Pair lubricate requires spherical, mono-disperse particles} :dt

This is a current restriction of this pair style. :dd

{Pair peri lattice is not identical in x, y, and z} :dt

The lattice defined by the lattice command must be cubic. :dd

{Pair peri requires a lattice be defined} :dt

Use the lattice command for this purpose. :dd

{Pair peri requires an atom map, see atom_modify} :dt

Even for atomic systems, an atom map is required to find Peridynamic
bonds.  Use the atom_modify command to define one. :dd

{Pair resquared cannot be used with atom attribute diameter} :dt

This attribute overrides the shape settings, so cannot be used. :dd

{Pair resquared epsilon a,b,c coeffs are not all set} :dt

Self-explanatory. :dd

{Pair resquared epsilon and sigma coeffs are not all set} :dt

Self-explanatory. :dd

{Pair resquared requires atom attributes quat, torque, shape} :dt

An atom style that defines these attributes must be used. :dd

{Pair style AIREBO requires atom IDs} :dt

This is a requirement to use the AIREBO potential. :dd

{Pair style AIREBO requires newton pair on} :dt

See the newton command.  This is a restriction to use the AIREBO
potential. :dd

{Pair style COMB requires atom IDs} :dt

This is a requirement to use the AIREBO potential. :dd

{Pair style COMB requires atom attribute q} :dt

Self-explanatory. :dd

{Pair style COMB requires newton pair on} :dt

See the newton command.  This is a restriction to use the COMB
potential. :dd

{Pair style MEAM requires newton pair on} :dt

See the newton command.  This is a restriction to use the MEAM
potential. :dd

{Pair style Stillinger-Weber requires atom IDs} :dt

This is a requirement to use the SW potential. :dd

{Pair style Stillinger-Weber requires newton pair on} :dt

See the newton command.  This is a restriction to use the SW
potential. :dd

{Pair style Tersoff requires atom IDs} :dt

This is a requirement to use the Tersoff potential. :dd

{Pair style Tersoff requires newton pair on} :dt

See the newton command.  This is a restriction to use the Tersoff
potential. :dd

{Pair style born/coul/long requires atom attribute q} :dt

An atom style that defines this attribute must be used. :dd

{Pair style buck/coul/cut requires atom attribute q} :dt

The atom style defined does not have this attribute. :dd

{Pair style buck/coul/long requires atom attribute q} :dt

The atom style defined does not have these attributes. :dd

{Pair style coul/cut requires atom attribute q} :dt

The atom style defined does not have these attributes. :dd

{Pair style does not support bond_style quartic} :dt

The pair style does not have a single() function, so it can
not be invoked by bond_style quartic. :dd

{Pair style does not support compute group/group} :dt

The pair_style does not have a single() function, so it cannot be
invokded by the compute group/group command. :dd

{Pair style does not support compute pair/local} :dt

The pair style does not have a single() function, so it can
not be invoked by fix bond/swap. :dd

{Pair style does not support compute property/local} :dt

The pair style does not have a single() function, so it can
not be invoked by fix bond/swap. :dd

{Pair style does not support fix bond/swap} :dt

The pair style does not have a single() function, so it can
not be invoked by fix bond/swap. :dd

{Pair style does not support pair_write} :dt

The pair style does not have a single() function, so it can
not be invoked by pair write. :dd

{Pair style does not support rRESPA inner/middle/outer} :dt

You are attempting to use rRESPA options with a pair style that
does not support them. :dd

{Pair style granular with history requires atoms have IDs} :dt

Atoms in the simulation do not have IDs, so history effects
cannot be tracked by the granular pair potential. :dd

{Pair style hybrid cannot have hybrid as an argument} :dt

Self-explanatory. :dd

{Pair style hybrid cannot have none as an argument} :dt

Self-explanatory. :dd

{Pair style hybrid cannot use same pair style twice} :dt

The sub-style arguments of pair_style hybrid cannot be duplicated.
Check the input script. :dd

{Pair style is incompatible with KSpace style} :dt

If a pair style with a long-range Coulombic component is selected,
then a kspace style must also be used. :dd

{Pair style lj/charmm/coul/charmm requires atom attribute q} :dt

The atom style defined does not have these attributes. :dd

{Pair style lj/charmm/coul/long requires atom attribute q} :dt

The atom style defined does not have these attributes. :dd

{Pair style lj/class2/coul/cut requires atom attribute q} :dt

The atom style defined does not have this attribute. :dd

{Pair style lj/class2/coul/long requires atom attribute q} :dt

The atom style defined does not have this attribute. :dd

{Pair style lj/cut/coul/cut requires atom attribute q} :dt

The atom style defined does not have this attribute. :dd

{Pair style lj/cut/coul/long requires atom attribute q} :dt

The atom style defined does not have this attribute. :dd

{Pair style lj/cut/coul/long/tip4p requires atom IDs} :dt

There are no atom IDs defined in the system and the TIP4P potential
requires them to find O,H atoms with a water molecule. :dd

{Pair style lj/cut/coul/long/tip4p requires atom attribute q} :dt

The atom style defined does not have these attributes. :dd

{Pair style lj/cut/coul/long/tip4p requires newton pair on} :dt

This is because the computation of constraint forces within a water
molecule adds forces to atoms owned by other processors. :dd

{Pair style lj/gromacs/coul/gromacs requires atom attribute q} :dt

An atom_style with this attribute is needed. :dd

{Pair style peri_lps requires atom style peri} :dt

This is because atom style peri stores quantities needed by
the peridynamic potential. :dd

{Pair style peri_pmb requires atom style peri} :dt

This is because atom style peri stores quantities needed by
the peridynamic potential. :dd

{Pair style reax requires atom IDs} :dt

This is a requirement to use the ReaxFF potential. :dd

{Pair style reax requires newton pair on} :dt

This is a requirement to use the ReaxFF potential. :dd

{Pair table cutoffs must all be equal to use with KSpace} :dt

When using pair style table with a long-range KSpace solver, the
cutoffs for all atom type pairs must all be the same, since the
long-range solver starts at that cutoff. :dd

{Pair table parameters did not set N} :dt

List of pair table parameters must include N setting. :dd

{Pair tersoff/zbl requires metal or real units} :dt

This is a current restriction of this pair potential. :dd

{Pair yukawa/colloid cannot be used with atom attribute diameter} :dt

Only finite-size particles defined by the shape command can be used. :dd

{Pair yukawa/colloid requires atom attribute shape} :dt

Self-explanatory. :dd

{Pair yukawa/colloid requires spherical particles} :dt

Self-explanatory. :dd

{Pair_coeff command before pair_style is defined} :dt

Self-explanatory. :dd

{Pair_coeff command before simulation box is defined} :dt

The pair_coeff command cannot be used before a read_data,
read_restart, or create_box command. :dd

{Pair_modify command before pair_style is defined} :dt

Self-explanatory. :dd

{Pair_write command before pair_style is defined} :dt

Self-explanatory. :dd

{Particle on or inside fix wall surface} :dt

Particles must be "exterior" to the wall in order for energy/force to
be calculated. :dd

{Particle on or inside fix wall/region surface} :dt

Particles must be "exterior" to the region surface in order for
energy/force to be calculated. :dd

{Per-atom compute in equal-style variable formula} :dt

Equal-style variables cannot use per-atom quantities. :dd

{Per-atom energy was not tallied on needed timestep} :dt

You are using a thermo keyword that requires potentials to
have tallied energy, but they didn't on this timestep.  See the
variable doc page for ideas on how to make this work. :dd

{Per-atom fix in equal-style variable formula} :dt

Equal-style variables cannot use per-atom quantities. :dd

{Per-atom virial not available with GPU Gay-Berne} :dt

Self-explanatory. :dd

{Per-atom virial was not tallied on needed timestep} :dt

You are using a thermo keyword that requires potentials to have
tallied the virial, but they didn't on this timestep.  See the
variable doc page for ideas on how to make this work. :dd

{Potential energy ID for fix neb does not exist} :dt

Self-explanatory. :dd

{Potential file has duplicate entry} :dt

The potential file for a SW or Tersoff potential has more than
one entry for the same 3 ordered elements. :dd

{Potential file is missing an entry} :dt

The potential file for a SW or Tersoff potential does not have a
needed entry. :dd

{Power by 0 in variable formula} :dt

Self-explanatory. :dd

{Pressure ID for fix box/relax does not exist} :dt

The compute ID needed to compute pressure for the fix does not
exist. :dd

{Pressure ID for fix modify does not exist} :dt

Self-explanatory. :dd

{Pressure ID for fix npt/nph does not exist} :dt

Self-explanatory. :dd

{Pressure ID for fix press/berendsen does not exist} :dt

The compute ID needed to compute pressure for the fix does not
exist. :dd

{Pressure ID for thermo does not exist} :dt

The compute ID needed to compute pressure for thermodynamics does not
exist. :dd

{Pressure control can not be used with fix nvt/asphere} :dt

Self-explanatory. :dd

{Pressure control can not be used with fix nvt/sllod} :dt

Self-explanatory. :dd

{Pressure control can not be used with fix nvt/sphere} :dt

Self-explanatory. :dd

{Pressure control can not be used with fix nvt} :dt

Self-explanatory. :dd

{Pressure control must be used with fix nph/asphere} :dt

Self-explanatory. :dd

{Pressure control must be used with fix nph/sphere} :dt

Self-explanatory. :dd

{Pressure control must be used with fix nph} :dt

Self-explanatory. :dd

{Pressure control must be used with fix npt/asphere} :dt

Self-explanatory. :dd

{Pressure control must be used with fix npt/sphere} :dt

Self-explanatory. :dd

{Pressure control must be used with fix npt} :dt

Self-explanatory. :dd

{Processor count in z must be 1 for 2d simulation} :dt

Self-explanatory. :dd

{Processor partitions are inconsistent} :dt

The total number of processors in all partitions must match the number
of processors LAMMPS is running on. :dd

{Processors command after simulation box is defined} :dt

The processors command cannot be used after a read_data, read_restart,
or create_box command. :dd

{Quaternion creation numeric error} :dt

A numeric error occurred in the creation of a rigid body by the fix
rigid command. :dd

{R0 < 0 for fix spring command} :dt

Equilibrium spring length is invalid. :dd

{Reax_defs.h setting for NATDEF is too small} :dt

Edit the setting in the ReaxFF library and re-compile the
library and re-build LAMMPS. :dd

{Reax_defs.h setting for NNEIGHMAXDEF is too small} :dt

Edit the setting in the ReaxFF library and re-compile the
library and re-build LAMMPS. :dd

{Region ID for compute reduce/region does not exist} :dt

Self-explanatory. :dd

{Region ID for compute temp reduce/region does not exist} :dt

Self-explanatory. :dd

{Region ID for compute temp/region does not exist} :dt

Self-explanatory. :dd

{Region ID for dump cfg does not exist} :dt

Self-explanatory. :dd

{Region ID for dump custom does not exist} :dt

Self-explanatory. :dd

{Region ID for fix addforce does not exist} :dt

Self-explanatory. :dd

{Region ID for fix aveforce does not exist} :dt

Self-explanatory. :dd

{Region ID for fix deposit does not exist} :dt

Self-explanatory. :dd

{Region ID for fix evaporate does not exist} :dt

Self-explanatory. :dd

{Region ID for fix heat does not exist} :dt

Self-explanatory. :dd

{Region ID for fix setforce does not exist} :dt

Self-explanatory. :dd

{Region ID for fix wall/region does not exist} :dt

Self-explanatory. :dd

{Region cannot have 0 length rotation vector} :dt

Self-explanatory. :dd

{Region intersect region ID does not exist} :dt

Self-explanatory. :dd

{Region union or intersect cannot be dynamic} :dt

The sub-regions can be dynamic, but not the combined region. :dd

{Region union region ID does not exist} :dt

One or more of the region IDs specified by the region union command
does not exist. :dd

{Replacing a fix, but new style != old style} :dt

A fix ID can be used a 2nd time, but only if the style matches the
previous fix.  In this case it is assumed you with to reset a fix's
parameters.  This error may mean you are mistakenly re-using a fix ID
when you do not intend to. :dd

{Replicate command before simulation box is defined} :dt

The replicate command cannot be used before a read_data, read_restart,
or create_box command. :dd

{Replicate did not assign all atoms correctly} :dt

Atoms replicated by the replicate command were not assigned correctly
to processors.  This is likely due to some atom coordinates being
outside a non-periodic simulation box. :dd

{Respa inner cutoffs are invalid} :dt

The first cutoff must be <= the second cutoff. :dd

{Respa levels must be >= 1} :dt

Self-explanatory. :dd

{Respa middle cutoffs are invalid} :dt

The first cutoff must be <= the second cutoff. :dd

{Reuse of compute ID} :dt

A compute ID cannot be used twice. :dd

{Reuse of dump ID} :dt

A dump ID cannot be used twice. :dd

{Reuse of region ID} :dt

A region ID cannot be used twice. :dd

{Rigid body has degenerate moment of inertia} :dt

Fix poems will only work with bodies (collections of atoms) that have
non-zero principal moments of inertia.  This means they must be 3 or
more non-collinear atoms, even with joint atoms removed. :dd

{Rigid fix must come before NPT/NPH fix} :dt

NPT/NPH fix must be defined in input script after all rigid fixes,
else the rigid fix contribution to the pressure virial is
incorrect. :dd

{Run command before simulation box is defined} :dt

The run command cannot be used before a read_data, read_restart, or
create_box command. :dd

{Run command start value is after start of run} :dt

Self-explanatory. :dd

{Run command stop value is before end of run} :dt

Self-explanatory. :dd

{Run command upto value is before current timestep} :dt

Self-explanatory. :dd

{Run_style command before simulation box is defined} :dt

The run_style command cannot be used before a read_data,
read_restart, or create_box command. :dd

{SRD bin size for fix srd differs from user request} :dt

Fix SRD had to adjust the bin size to fit the simulation box. :dd

{SRD bins for fix srd are not cubic enough} :dt

The bin shape is not within tolerance of cubic. :dd

{SRD particle %d started inside big particle %d on step %d bounce %d} :dt

This may not be a problem, but indicates one or more SRD particles are
being left inside solute particles. :dd

{Set command before simulation box is defined} :dt

The set command cannot be used before a read_data, read_restart,
or create_box command. :dd

{Set command with no atoms existing} :dt

No atoms are yet defined so the set command cannot be used. :dd

{Set region ID does not exist} :dt

Region ID specified in set command does not exist. :dd

{Shake angles have different bond types} :dt

All 3-atom angle-constrained SHAKE clusters specified by the fix shake
command that are the same angle type, must also have the same bond
types for the 2 bonds in the angle. :dd

{Shake atoms %d %d %d %d missing on proc %d at step %d} :dt

The 4 atoms in a single shake cluster specified by the fix shake
command are not all accessible to a processor.  This probably means
an atom has moved too far. :dd

{Shake atoms %d %d %d missing on proc %d at step %d} :dt

The 3 atoms in a single shake cluster specified by the fix shake
command are not all accessible to a processor.  This probably means
an atom has moved too far. :dd

{Shake atoms %d %d missing on proc %d at step %d} :dt

The 2 atoms in a single shake cluster specified by the fix shake
command are not all accessible to a processor.  This probably means
an atom has moved too far. :dd

{Shake cluster of more than 4 atoms} :dt

A single cluster specified by the fix shake command can have no more
than 4 atoms. :dd

{Shake clusters are connected} :dt

A single cluster specified by the fix shake command must have a single
central atom with up to 3 other atoms bonded to it. :dd

{Shake determinant = 0.0} :dt

The determinant of the matrix being solved for a single cluster
specified by the fix shake command is numerically invalid. :dd

{Shake fix must come before NPT/NPH fix} :dt

NPT fix must be defined in input script after SHAKE fix, else the
SHAKE fix contribution to the pressure virial is incorrect. :dd

{Shape command before simulation box is defined} :dt

Self-explanatory. :dd

{Sqrt of negative value in variable formula} :dt

Self-explanatory. :dd

{Substitution for illegal variable} :dt

Input script line contained a variable that could not be substituted
for. :dd

{TIP4P hydrogen has incorrect atom type} :dt

The TIP4P pairwise computation found an H atom whose type does not
agree with the specified H type. :dd

{TIP4P hydrogen is missing} :dt

The TIP4P pairwise computation failed to find the correct H atom
within a water molecule. :dd

{TMD target file did not list all group atoms} :dt

The target file for the fix tmd command did not list all atoms in the
fix group. :dd

{Target temperature for fix nvt/npt/nph cannot be 0.0} :dt

Self-explanatory. :dd

{Target temperature for fix rigid/nvt cannot be 0.0} :dt

Self-explanatory. :dd

{Temper command before simulation box is defined} :dt

The temper command cannot be used before a read_data, read_restart, or
create_box command. :dd

{Temperature ID for fix bond/swap does not exist} :dt

Self-explanatory. :dd

{Temperature ID for fix box/relax does not exist} :dt

Self-explanatory. :dd

{Temperature ID for fix nvt/nph/npt does not exist} :dt

Self-explanatory. :dd

{Temperature ID for fix press/berendsen does not exist} :dt

Self-explanatory. :dd

{Temperature ID for fix temp/berendsen does not exist} :dt

Self-explanatory. :dd

{Temperature ID for fix temp/rescale does not exist} :dt

Self-explanatory. :dd

{Temperature control can not be used with fix nph/asphere} :dt

Self-explanatory. :dd

{Temperature control can not be used with fix nph/sphere} :dt

Self-explanatory. :dd

{Temperature control can not be used with fix nph} :dt

Self-explanatory. :dd

{Temperature control must be used with fix npt/asphere} :dt

Self-explanatory. :dd

{Temperature control must be used with fix npt/sphere} :dt

Self-explanatory. :dd

{Temperature control must be used with fix npt} :dt

Self-explanatory. :dd

{Temperature control must be used with fix nvt/asphere} :dt

Self-explanatory. :dd

{Temperature control must be used with fix nvt/sllod} :dt

Self-explanatory. :dd

{Temperature control must be used with fix nvt/sphere} :dt

Self-explanatory. :dd

{Temperature control must be used with fix nvt} :dt

Self-explanatory. :dd

{Temperature for fix nvt/sllod does not have a bias} :dt

The specified compute must compute temperature with a bias. :dd

{Tempering could not find thermo_pe compute} :dt

This compute is created by the thermo command.  It must have been
explicitly deleted by a uncompute command. :dd

{Tempering fix ID is not defined} :dt

The fix ID specified by the temper command does not exist. :dd

{Tempering temperature fix is not valid} :dt

The fix specified by the temper command is not one that controls
temperature (nvt or langevin). :dd

{Thermo and fix not computed at compatible times} :dt

Fixes generate values on specific timesteps.  The thermo output
does not match these timesteps. :dd

{Thermo compute array is accessed out-of-range} :dt

Self-explanatory. :dd

{Thermo compute does not compute array} :dt

Self-explanatory. :dd

{Thermo compute does not compute scalar} :dt

Self-explanatory. :dd

{Thermo compute does not compute vector} :dt

Self-explanatory. :dd

{Thermo compute vector is accessed out-of-range} :dt

Self-explanatory. :dd

{Thermo custom variable cannot be indexed} :dt

Self-explanatory. :dd

{Thermo custom variable is not equal-style variable} :dt

Only equal-style variables can be output with thermodynamics, not
atom-style variables. :dd

{Thermo every variable returned a bad timestep} :dt

The variable must return a timestep greater than the current timestep. :dd

{Thermo fix array is accessed out-of-range} :dt

Self-explanatory. :dd

{Thermo fix does not compute array} :dt

Self-explanatory. :dd

{Thermo fix does not compute scalar} :dt

Self-explanatory. :dd

{Thermo fix does not compute vector} :dt

Self-explanatory. :dd

{Thermo fix vector is accessed out-of-range} :dt

Self-explanatory. :dd

{Thermo keyword in variable requires lattice be defined} :dt

The xlat, ylat, zlat keywords refer to lattice properties. :dd

{Thermo keyword in variable requires thermo to use/init pe} :dt

You are using a thermo keyword in a variable that requires
potential energy to be calculated, but your thermo output
does not use it.  Add it to your thermo output. :dd

{Thermo keyword in variable requires thermo to use/init press} :dt

You are using a thermo keyword in a variable that requires pressure to
be calculated, but your thermo output does not use it.  Add it to your
thermo output. :dd

{Thermo keyword in variable requires thermo to use/init temp} :dt

You are using a thermo keyword in a variable that requires temperature
to be calculated, but your thermo output does not use it.  Add it to
your thermo output. :dd

{Thermo keyword requires lattice be defined} :dt

The xlat, ylat, zlat keywords refer to lattice properties. :dd

{Thermo style does not use press} :dt

Cannot use thermo_modify to set this parameter since the thermo_style
is not computing this quantity. :dd

{Thermo style does not use temp} :dt

Cannot use thermo_modify to set this parameter since the thermo_style
is not computing this quantity. :dd

{Thermo_modify pressure ID does not compute pressure} :dt

The specified compute ID does not compute pressure. :dd

{Thermo_modify temperature ID does not compute temperature} :dt

The specified compute ID does not compute temperature. :dd

{Thermo_style command before simulation box is defined} :dt

The thermo_style command cannot be used before a read_data,
read_restart, or create_box command. :dd

{This variable thermo keyword cannot be used between runs} :dt

Keywords that refer to time (such as cpu, elapsed) do not
make sense in between runs. :dd

{Threshhold for an atom property that isn't allocated} :dt

A dump threshhold has been requested on a quantity that is
not defined by the atom style used in this simulation. :dd

{Timestep must be >= 0} :dt

Specified timestep size is invalid. :dd

{Too big a problem to replicate with molecular atom style} :dt

Molecular problems cannot become bigger than 2^31 atoms (or bonds,
etc) when replicated, else the atom IDs and other quantities cannot be
stored in 32-bit quantities. :dd

{Too few bits for lookup table} :dt

Table size specified via pair_modify command does not work with your
machine's floating point representation. :dd

{Too many atom sorting bins} :dt

This is likely due to an immense simulation box that has blown up
to a large size. :dd

{Too many atoms to dump sort} :dt

Cannot sort when running with more than 2^31 atoms. :dd

{Too many exponent bits for lookup table} :dt

Table size specified via pair_modify command does not work with your
machine's floating point representation. :dd

{Too many groups} :dt

The maximum number of atom groups (including the "all" group) is 
given by MAX_GROUP in group.cpp and is 32. :dd

{Too many mantissa bits for lookup table} :dt

Table size specified via pair_modify command does not work with your
machine's floating point representation. :dd

{Too many masses for fix shake} :dt

The fix shake command cannot list more masses than there are atom
types. :dd

{Too many neighbor bins} :dt

This is likely due to an immense simulation box that has blown up
to a large size. :dd

{Too many total bits for bitmapped lookup table} :dt

Table size specified via pair_modify command is too large.  Note that
a value of N generates a 2^N size table. :dd

{Too many touching neighbors - boost MAXTOUCH} :dt

A granular simulation has too many neighbors touching one atom.  The
MAXTOUCH parameter in fix_shear_history.cpp must be set larger and
LAMMPS must be re-built. :dd

{Tree structure in joint connections} :dt

Fix poems cannot (yet) work with coupled bodies whose joints connect
the bodies in a tree structure. :dd

{Triclinic box must be periodic in skewed dimensions} :dt

This is a requirement for using a non-orthogonal box.  E.g. to set a
non-zero xy tilt, both x and y must be periodic dimensions. :dd

{Triclinic box skew is too large} :dt

The displacement in a skewed direction must be less than half the box
length in that dimension.  E.g. the xy tilt must be between -half and
+half of the x box length. :dd

{Tried to convert a double to int, but input_double > INT_MAX} :dt

Self-explanatory. :dd

{Two groups cannot be the same in fix spring couple} :dt

Self-explanatory. :dd

{Unbalanced quotes in input line} :dt

No matching end double quote was found following a leading double
quote. :dd

{Unexpected end of data file} :dt

LAMMPS hit the end of the data file while attempting to read a
section.  Something is wrong with the format of the data file. :dd

{Units command after simulation box is defined} :dt

The units command cannot be used after a read_data, read_restart, or
create_box command. :dd

{Universe/uloop variable count < # of partitions} :dt

A universe or uloop style variable must specify a number of values >= to the
number of processor partitions. :dd

{Unknown command: %s} :dt

The command is not known to LAMMPS.  Check the input script. :dd

{Unknown identifier in data file: %s} :dt

A section of the data file cannot be read by LAMMPS. :dd

{Unknown table style in angle style table} :dt

Self-explanatory. :dd

{Unknown table style in bond style table} :dt

Self-explanatory. :dd

{Unknown table style in pair_style command} :dt

Style of table is invalid for use with pair_style table command. :dd

{Unrecognized lattice type in MEAM file 1} :dt

The lattice type in an entry of the MEAM library file is not
valid. :dd

{Unrecognized lattice type in MEAM file 2} :dt

The lattice type in an entry of the MEAM parameter file is not
valid. :dd

{Use of compute temp/ramp with undefined lattice} :dt

Must use lattice command with compute temp/ramp command if units
option is set to lattice. :dd

{Use of displace_atoms with undefined lattice} :dt

Must use lattice command with displace_atoms command if units option
is set to lattice. :dd

{Use of displace_box with undefined lattice} :dt

Must use lattice command with displace_box command if units option is
set to lattice. :dd

{Use of fix ave/spatial with undefined lattice} :dt

A lattice must be defined to use fix ave/spatial with units = lattice. :dd

{Use of fix deform with undefined lattice} :dt

A lattice must be defined to use fix deform with units = lattice. :dd

{Use of fix deposit with undefined lattice} :dt

Must use lattice command with compute fix deposit command if units
option is set to lattice. :dd

{Use of fix dt/reset with undefined lattice} :dt

Must use lattice command with fix dt/reset command if units option is
set to lattice. :dd

{Use of fix indent with undefined lattice} :dt

The lattice command must be used to define a lattice before using the
fix indent command. :dd

{Use of fix move with undefined lattice} :dt

Must use lattice command with fix move command if units option is
set to lattice. :dd

{Use of fix recenter with undefined lattice} :dt

Must use lattice command with fix recenter command if units option is
set to lattice. :dd

{Use of fix wall with undefined lattice} :dt

Must use lattice command with fix wall command if units option is set
to lattice. :dd

{Use of fix wall/reflect with undefined lattice} :dt

If scale = lattice (the default) for the fix wall/reflect command,
then a lattice must first be defined via the lattice command. :dd

{Use of region with undefined lattice} :dt

If scale = lattice (the default) for the region command, then a
lattice must first be defined via the lattice command. :dd

{Use of velocity with undefined lattice} :dt

If scale = lattice (the default) for the velocity set or velocity ramp
command, then a lattice must first be defined via the lattice command. :dd

{Using fix nvt/sllod with inconsistent fix deform remap option} :dt

Fix nvt/sllod requires that deforming atoms have a velocity profile
provided by "remap v" as a fix deform option. :dd

{Using fix nvt/sllod with no fix deform defined} :dt

Self-explanatory. :dd

{Using fix srd with inconsistent fix deform remap option} :dt

When shearing the box in an SRD simulation, the remap v option for fix
deform needs to be used. :dd

{Variable evaluation before simulation box is defined} :dt

Cannot evaluate a compute or fix or atom-based value in a variable
before the simulation has been setup. :dd

{Variable for dump every is invalid style} :dt

Only equal-style variables can be used. :dd

{Variable for fix adapt is invalid style} :dt

Only equal-style variables can be used. :dd

{Variable for fix aveforce is invalid style} :dt

Only equal-style variables can be used. :dd

{Variable for fix efield is invalid style} :dt

Only equal-style variables can be used. :dd

{Variable for fix indent is invalid style} :dt

Only equal-style variables can be used. :dd

{Variable for fix indent is not equal style} :dt

Only equal-style variables can be used. :dd

{Variable for fix move is invalid style} :dt

Only equal-style variables can be used. :dd

{Variable for fix setforce is invalid style} :dt

Only equal-style variables can be used. :dd

{Variable for fix wall/reflect is invalid style} :dt

Only equal-style variables can be used. :dd

{Variable for thermo every is invalid style} :dt

Only equal-style variables can be used. :dd

{Variable formula compute array is accessed out-of-range} :dt

Self-explanatory. :dd

{Variable formula compute vector is accessed out-of-range} :dt

Self-explanatory. :dd

{Variable formula fix array is accessed out-of-range} :dt

Self-explanatory. :dd

{Variable formula fix vector is accessed out-of-range} :dt

Self-explanatory. :dd

{Variable name for compute reduce does not exist} :dt

Self-explanatory. :dd

{Variable name for dump every does not exist} :dt

Self-explanatory. :dd

{Variable name for fix adapt does not exist} :dt

Self-explanatory. :dd

{Variable name for fix addforce does not exist} :dt

Self-explanatory. :dd

{Variable name for fix ave/atom does not exist} :dt

Self-explanatory. :dd

{Variable name for fix ave/correlate does not exist} :dt

Self-explanatory. :dd

{Variable name for fix ave/histo does not exist} :dt

Self-explanatory. :dd

{Variable name for fix ave/spatial does not exist} :dt

Self-explanatory. :dd

{Variable name for fix ave/time does not exist} :dt

Self-explanatory. :dd

{Variable name for fix aveforce does not exist} :dt

Self-explanatory. :dd

{Variable name for fix efield does not exist} :dt

Self-explanatory. :dd

{Variable name for fix indent does not exist} :dt

Self-explanatory. :dd

{Variable name for fix move does not exist} :dt

Self-explanatory. :dd

{Variable name for fix setforce does not exist} :dt

Self-explanatory. :dd

{Variable name for fix store/state does not exist} :dt

Self-explanatory. :dd

{Variable name for fix wall/relect does not exist} :dt

Self-explanatory. :dd

{Variable name for thermo every does not exist} :dt

Self-explanatory. :dd

{Variable name must be alphanumeric or underscore characters} :dt

Self-explanatory. :dd

{Velocity command before simulation box is defined} :dt

The velocity command cannot be used before a read_data, read_restart,
or create_box command. :dd

{Velocity command with no atoms existing} :dt

A velocity command has been used, but no atoms yet exist. :dd

{Velocity ramp in z for a 2d problem} :dt

Self-explanatory. :dd

{Velocity temperature ID does not compute temperature} :dt

The compute ID given to the velocity command must compute
temperature. :dd

{Virial was not tallied on needed timestep} :dt

You are using a thermo keyword that requires potentials to
have tallied the virial, but they didn't on this timestep.  See the
variable doc page for ideas on how to make this work. :dd

{World variable count doesn't match # of partitions} :dt

A world-style variable must specify a number of values equal to the
number of processor partitions. :dd

{Write_restart command before simulation box is defined} :dt

The write_restart command cannot be used before a read_data,
read_restart, or create_box command. :dd

{Zero-length lattice orient vector} :dt

Self-explanatory. :dd

:dle

Warnings: :h4,link(warn)

:dlb

{All element names have been set to 'C' for dump cfg} :dt

Use the dump_modify command if you wish to override this. :dd

{Atom with molecule ID = 0 included in compute molecule group} :dt

The group used in a compute command that operates on moleclues
includes atoms with no molecule ID.  This is probably not what you
want. :dd

{Broken bonds will not alter angles, dihedrals, or impropers} :dt

See the doc page for fix bond/break for more info on this
restriction. :dd

{Compute cna/atom cutoff may be too large to find ghost atom neighbors} :dt

The neighbor cutoff used may not encompass enough ghost atoms
to perform this operation correctly. :dd

{Computing temperature of portions of rigid bodies} :dt

The group defined by the temperature compute does not encompass all
the atoms in one or more rigid bodies, so the change in
degrees-of-freedom for the atoms in those partial rigid bodies will
not be accounted for. :dd

{Created bonds will not create angles, dihedrals, or impropers} :dt

See the doc page for fix bond/create for more info on this
restriction. :dd

{Dihedral problem: %d %d %d %d %d %d} :dt

Conformation of the 4 listed dihedral atoms is extreme; you may want
to check your simulation geometry. :dd

{Dump dcd/xtc timestamp may be wrong with fix dt/reset} :dt

If the fix changes the timestep, the dump dcd file will not
reflect the change. :dd

{FENE bond too long: %d %d %d %g} :dt

A FENE bond has stretched dangerously far.  It's interaction strength
will be truncated to attempt to prevent the bond from blowing up. :dd

{FENE bond too long: %d %g} :dt

A FENE bond has stretched dangerously far.  It's interaction strength
will be truncated to attempt to prevent the bond from blowing up. :dd

{Fix bond/swap will ignore defined angles} :dt

See the doc page for fix bond/swap for more info on this
restriction. :dd

{Fix move does not update angular momentum} :dt

Atoms store this quantity, but fix move does not (yet) update it. :dd

{Fix move does not update quaternions} :dt

Atoms store this quantity, but fix move does not (yet) update it. :dd

{Fix recenter should come after all other integration fixes} :dt

Other fixes may change the position of the center-of-mass, so 
fix recenter should come last. :dd

{Fix srd SRD moves may trigger frequent reneighboring} :dt

This is because the SRD particles may move long distances. :dd

{Fix srd grid size > 1/4 of big particle diameter} :dt

This may cause accuracy problems. :dd

{Fix srd particle moved outside valid domain} :dt

This may indicate a problem with your simulation parameters. :dd

{Fix srd particles may move > big particle diameter} :dt

This may cause accuracy problems. :dd

{Fix srd viscosity < 0.0 due to low SRD density} :dt

This may cause accuracy problems. :dd

{Fix thermal/conductivity comes before fix ave/spatial} :dt

The order of these 2 fixes in your input script is such that fix
thermal/conductivity comes first.  If you are using fix ave/spatial to
measure the temperature profile induced by fix viscosity, then this
may cause a glitch in the profile since you are averaging immediately
after swaps have occurred.  Flipping the order of the 2 fixes
typically helps. :dd

{Fix viscosity comes before fix ave/spatial} :dt

The order of these 2 fixes in your input script is such that
fix viscosity comes first.  If you are using fix ave/spatial
to measure the velocity profile induced by fix viscosity, then
this may cause a glitch in the profile since you are averaging
immediately after swaps have occurred.  Flipping the order
of the 2 fixes typically helps. :dd

{Group for fix_modify temp != fix group} :dt

The fix_modify command is specifying a temperature computation that
computes a temperature on a different group of atoms than the fix
itself operates on.  This is probably not what you want to do. :dd

{Improper problem: %d %d %d %d %d %d} :dt

Conformation of the 4 listed improper atoms is extreme; you may want
to check your simulation geometry. :dd

{Kspace_modify slab param < 2.0 may cause unphysical behavior} :dt

The kspace_modify slab parameter should be larger to insure periodic
grids padded with empty space do not overlap. :dd

{Less insertions than requested} :dt

Less atom insertions occurred on this timestep due to the fix pour
command than were scheduled.  This is probably because there were too
many overlaps detected. :dd

{Lost atoms: original %.15g current %.15g} :dt

A thermodynamic computation has detected lost atoms. :dd

{Mismatch between velocity and compute groups} :dt

The temperature computation used by the velocity command will not be
on the same group of atoms that velocities are being set for. :dd

{More than one compute centro/atom} :dt

It is not efficient to use compute centro/atom  more than once. :dd

{More than one compute cna/atom defined} :dt

It is not efficient to use compute cna/atom  more than once. :dd

{More than one compute coord/atom} :dt

It is not efficient to use compute coord/atom more than once. :dd

{More than one compute damage/atom} :dt

It is not efficient to use compute ke/atom more than once. :dd

{More than one compute ke/atom} :dt

It is not efficient to use compute ke/atom more than once. :dd

{More than one fix poems} :dt

It is not efficient to use fix poems more than once. :dd

{More than one fix rigid} :dt

It is not efficient to use fix rigid more than once. :dd

{New thermo_style command, previous thermo_modify settings will be lost} :dt

If a thermo_style command is used after a thermo_modify command, the
settings changed by the thermo_modify command will be reset to their
default values.  This is because the thermo_modify commmand acts on
the currently defined thermo style, and a thermo_style command creates
a new style. :dd

{No fixes defined, atoms won't move} :dt

If you are not using a fix like nve, nvt, npt then atom velocities and
coordinates will not be updated during timestepping. :dd

{No joints between rigid bodies, use fix rigid instead} :dt

The bodies defined by fix poems are not connected by joints.  POEMS
will integrate the body motion, but it would be more efficient to use
fix rigid. :dd

{Not using real units with pair reax} :dt

This is most likely an error, unless you have created your own ReaxFF
parameter file in a different set of units. :dd

{One or more atoms are time integrated more than once} :dt

This is probably an error since you typically do not want to
advance the positions or velocities of an atom more than once
per timestep. :dd

{One or more compute molecules has atoms not in group} :dt

The group used in a compute command that operates on moleclues does
not include all the atoms in some molecules.  This is probably not
what you want. :dd

{One or more respa levels compute no forces} :dt

This is computationally inefficient. :dd

{Pair COMB charge %.10f with force %.10f hit max barrier} :dt

Something is possibly wrong with your model. :dd

{Pair COMB charge %.10f with force %.10f hit min barrier} :dt

Something is possibly wrong with your model. :dd

{Pair dsmc: num_of_collisions > number_of_A} :dt

Collision model in DSMC is breaking down. :dd

{Pair dsmc: num_of_collisions > number_of_B} :dt

Collision model in DSMC is breaking down. :dd

{Particle deposition was unsuccessful} :dt

The fix deposit command was not able to insert as many atoms as
needed.  The requested volume fraction may be too high, or other atoms
may be in the insertion region. :dd

{Reducing PPPM order b/c stencil extends beyond neighbor processor} :dt

LAMMPS is attempting this in order to allow the simulation
to run.  It should not effect the PPPM accuracy. :dd

{Replacing a fix, but new group != old group} :dt

The ID and style of a fix match for a fix you are changing with a fix
command, but the new group you are specifying does not match the old
group. :dd

{Replicating in a non-periodic dimension} :dt

The parameters for a replicate command will cause a non-periodic
dimension to be replicated; this may cause unwanted behavior. :dd

{Resetting reneighboring criteria during PRD} :dt

A PRD simulation requires that neigh_modify settings be delay = 0,
every = 1, check = yes.  Since these settings were not in place,
LAMMPS changed them and will restore them to their original values
after the PRD simulation. :dd

{Resetting reneighboring criteria during minimization} :dt

Minimization requires that neigh_modify settings be delay = 0, every =
1, check = yes.  Since these settings were not in place, LAMMPS
changed them and will restore them to their original values after the
minimization. :dd

{Restart file used different # of processors} :dt

The restart file was written out by a LAMMPS simulation running on a
different number of processors.  Due to round-off, the trajectories of
your restarted simulation may diverge a little more quickly than if
you ran on the same # of processors. :dd

{Restart file used different 3d processor grid} :dt

The restart file was written out by a LAMMPS simulation running on a
different 3d grid of processors.  Due to round-off, the trajectories
of your restarted simulation may diverge a little more quickly than if
you ran on the same # of processors. :dd

{Restart file used different boundary settings, using restart file values} :dt

Your input script cannot change these restart file settings. :dd

{Restart file used different newton bond setting, using restart file value} :dt

The restart file value will override the setting in the input script. :dd

{Restart file used different newton pair setting, using input script value} :dt

The input script value will override the setting in the restart file. :dd

{Restart file version does not match LAMMPS version} :dt

This may cause problems when reading the restart file. :dd

{Running PRD with only one replica} :dt

This is allowed, but you will get no parallel speed-up. :dd

{SRD bin shifting turned on due to small lamda} :dt

This is done to try to preserve accuracy. :dd

{SRD bin size for fix srd differs from user request} :dt

Check if the new bin size is acceptable. :dd

{SRD bins for fix srd are not cubic enough} :dt

Check if the bin shape is acceptable. :dd

{SRD particle %d started inside big particle %d on step %d bounce %d} :dt

This may not be a problem, but indicates one or more SRD particles are
being left inside solute particles. :dd

{Shake determinant < 0.0} :dt

The determinant of the quadratic equation being solved for a single
cluster specified by the fix shake command is numerically suspect.  LAMMPS
will set it to 0.0 and continue. :dd

{Should not allow rigid bodies to bounce off relecting walls} :dt

LAMMPS allows this, but their dynamics are not computed correctly. :dd

{System is not charge neutral, net charge = %g} :dt

The total charge on all atoms on the system is not 0.0, which
is not valid for Ewald or PPPM. :dd

{Table inner cutoff >= outer cutoff} :dt

You specified an inner cutoff for a Coulombic table that is longer
than the global cutoff.  Probably not what you wanted. :dd

{Temperature for MSST is not for group all} :dt

User-assigned temperature to MSST fix does not compute temperature for
all atoms.  Since MSST computes a global pressure, the kinetic energy
contribution from the temperature is assumed to also be for all atoms.
Thus the pressure used by MSST could be inaccurate. :dd

{Temperature for NPT is not for group all} :dt

User-assigned temperature to NPT fix does not compute temperature for
all atoms.  Since NPT computes a global pressure, the kinetic energy
contribution from the temperature is assumed to also be for all atoms.
Thus the pressure used by NPT could be inaccurate. :dd

{Temperature for fix modify is not for group all} :dt

The temperature compute is being used with a pressure calculation
which does operate on group all, so this may be inconsistent. :dd

{Temperature for thermo pressure is not for group all} :dt

User-assigned temperature to thermo via the thermo_modify command does
not compute temperature for all atoms.  Since thermo computes a global
pressure, the kinetic energy contribution from the temperature is
assumed to also be for all atoms.  Thus the pressure printed by thermo
could be inaccurate. :dd

{Too many common neighbors in CNA %d times} :dt

More than the maximum # of neighbors was found multiple times.  This
was unexpected. :dd

{Too many inner timesteps in fix ttm} :dt

Self-explanatory. :dd

{Too many neighbors in CNA for %d atoms} :dt

More than the maximum # of neighbors was found multiple times.  This
was unexpected. :dd

{Use special bonds = 0,1,1 with bond style fene/expand} :dt

Most FENE models need this setting for the special_bonds command. :dd

{Use special bonds = 0,1,1 with bond style fene} :dt

Most FENE models need this setting for the special_bonds command. :dd

{Using compute temp/deform with inconsistent fix deform remap option} :dt

Fix nvt/sllod assumes deforming atoms have a velocity profile provided
by "remap v" or "remap none" as a fix deform option. :dd

{Using compute temp/deform with no fix deform defined} :dt

This is probably an error, since it makes little sense to use
compute temp/deform in this case. :dd

{Using pair tail corrections with nonperiodic system} :dt

This is probably a bogus thing to do, since tail corrections are
computed by integrating the density of a periodic system out to
infinity. :dd

:dle<|MERGE_RESOLUTION|>--- conflicted
+++ resolved
@@ -593,16 +593,14 @@
 
 The frequency of writing dump dcd snapshots cannot be changed. :dd
 
-<<<<<<< HEAD
 {Cannot change dump_modify every for dump xtc} :dt
 
 The frequency of writing dump xtc snapshots cannot be changed. :dd
-=======
+
 {Cannot change timestep once fix srd is setup} :dt
 
 This is because various SRD properties depend on the timestep
 size. :dd
->>>>>>> 21d6379e
 
 {Cannot change timestep with fix pour} :dt
 
