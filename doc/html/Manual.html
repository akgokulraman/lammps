

<!DOCTYPE html>
<!--[if IE 8]><html class="no-js lt-ie9" lang="en" > <![endif]-->
<!--[if gt IE 8]><!--> <html class="no-js" lang="en" > <!--<![endif]-->
<head>
  <meta charset="utf-8">
  
  <meta name="viewport" content="width=device-width, initial-scale=1.0">
  
  <title>LAMMPS-ICMS Documentation &mdash; LAMMPS documentation</title>
  

  
  

  

  
  
    

  

  
  
    <link rel="stylesheet" href="_static/css/theme.css" type="text/css" />
  

  
    <link rel="stylesheet" href="_static/sphinxcontrib-images/LightBox2/lightbox2/css/lightbox.css" type="text/css" />
  

  
    <link rel="top" title="LAMMPS documentation" href="index.html"/>
        <link rel="next" title="1. Introduction" href="Section_intro.html"/> 

  
  <script src="_static/js/modernizr.min.js"></script>

</head>

<body class="wy-body-for-nav" role="document">

  <div class="wy-grid-for-nav">

    
    <nav data-toggle="wy-nav-shift" class="wy-nav-side">
      <div class="wy-side-nav-search">
        

        
          <a href="#" class="icon icon-home"> LAMMPS
        

        
        </a>

        
<div role="search">
  <form id="rtd-search-form" class="wy-form" action="search.html" method="get">
    <input type="text" name="q" placeholder="Search docs" />
    <input type="hidden" name="check_keywords" value="yes" />
    <input type="hidden" name="area" value="default" />
  </form>
</div>

        
      </div>

      <div class="wy-menu wy-menu-vertical" data-spy="affix" role="navigation" aria-label="main navigation">
        
          
          
              <ul>
<li class="toctree-l1"><a class="reference internal" href="Section_intro.html">1. Introduction</a></li>
<li class="toctree-l1"><a class="reference internal" href="Section_start.html">2. Getting Started</a></li>
<li class="toctree-l1"><a class="reference internal" href="Section_commands.html">3. Commands</a></li>
<li class="toctree-l1"><a class="reference internal" href="Section_packages.html">4. Packages</a></li>
<li class="toctree-l1"><a class="reference internal" href="Section_accelerate.html">5. Accelerating LAMMPS performance</a></li>
<li class="toctree-l1"><a class="reference internal" href="Section_howto.html">6. How-to discussions</a></li>
<li class="toctree-l1"><a class="reference internal" href="Section_example.html">7. Example problems</a></li>
<li class="toctree-l1"><a class="reference internal" href="Section_perf.html">8. Performance &amp; scalability</a></li>
<li class="toctree-l1"><a class="reference internal" href="Section_tools.html">9. Additional tools</a></li>
<li class="toctree-l1"><a class="reference internal" href="Section_modify.html">10. Modifying &amp; extending LAMMPS</a></li>
<li class="toctree-l1"><a class="reference internal" href="Section_python.html">11. Python interface to LAMMPS</a></li>
<li class="toctree-l1"><a class="reference internal" href="Section_errors.html">12. Errors</a></li>
<li class="toctree-l1"><a class="reference internal" href="Section_history.html">13. Future and history</a></li>
</ul>

          
        
      </div>
      &nbsp;
    </nav>

    <section data-toggle="wy-nav-shift" class="wy-nav-content-wrap">

      
      <nav class="wy-nav-top" role="navigation" aria-label="top navigation">
        <i data-toggle="wy-nav-top" class="fa fa-bars"></i>
        <a href="#">LAMMPS</a>
      </nav>


      
      <div class="wy-nav-content">
        <div class="rst-content">
          <div role="navigation" aria-label="breadcrumbs navigation">
  <ul class="wy-breadcrumbs">
    <li><a href="#">Docs</a> &raquo;</li>
      
    <li>LAMMPS-ICMS Documentation</li>
      <li class="wy-breadcrumbs-aside">
        
          
            <a href="http://lammps.sandia.gov">Website</a>
            <a href="Section_commands.html#comm">Commands</a>
        
      </li>
  </ul>
  <hr/>
  
    <div class="rst-footer-buttons" style="margin-bottom: 1em" role="navigation" aria-label="footer navigation">
      
        <a href="Section_intro.html" class="btn btn-neutral float-right" title="1. Introduction" accesskey="n">Next <span class="fa fa-arrow-circle-right"></span></a>
      
      
    </div>
  
</div>
          <div role="main" class="document" itemscope="itemscope" itemtype="http://schema.org/Article">
           <div itemprop="articleBody">
            
<<<<<<< HEAD
  <H1></H1><div class="section" id="lammps-icms-documentation">
<h1>LAMMPS-ICMS Documentation</h1>
<div class="section" id="may-2016-version">
<h2>31 May 2016 version</h2>
=======
  <H1></H1><div class="section" id="lammps-documentation">
<h1>LAMMPS Documentation</h1>
<div class="section" id="jun-2016-version">
<h2>6 Jun 2016 version</h2>
>>>>>>> 34111922
</div>
<div class="section" id="version-info">
<h2>Version info:</h2>
<p>The LAMMPS &#8220;version&#8221; is the date when it was released, such as 1 May
2010. LAMMPS is updated continuously.  Whenever we fix a bug or add a
feature, we release it immediately, and post a notice on <a class="reference external" href="http://lammps.sandia.gov/bug.html">this page of the WWW site</a>.  Each dated copy of LAMMPS contains all the
features and bug-fixes up to and including that version date. The
version date is printed to the screen and logfile every time you run
LAMMPS. It is also in the file src/version.h and in the LAMMPS
directory name created when you unpack a tarball, and at the top of
the first page of the manual (this page).</p>
<p>LAMMPS-ICMS is an experimental variant of LAMMPS with additional
features made available for testing before they will be submitted
for inclusion into the official LAMMPS tree. The source code is
based on the official LAMMPS svn repository mirror at the Institute
for Computational Molecular Science at Temple University and generally
kept up-to-date as much as possible. Sometimes, e.g. when additional
development work is needed to adapt the upstream changes into
LAMMPS-ICMS it can take longer until synchronization; and occasionally,
e.g. in case of the rewrite of the multi-threading support, the
development will be halted except for important bugfixes until
all features of LAMMPS-ICMS fully compatible with the upstream
version or replaced by alternate implementations.</p>
<ul class="simple">
<li>If you browse the HTML doc pages on the LAMMPS WWW site, they always
describe the most current version of upstream LAMMPS, but may be
missing some new features in LAMMPS-ICMS.</li>
<li>If you browse the HTML doc pages included in your tarball, they
describe the version you have, however, not all new features in
LAMMPS-ICMS are documented immediately.</li>
<li>The <a class="reference external" href="Manual.pdf">PDF file</a> on the WWW site or in the tarball is updated
about once per month.  This is because it is large, and we don&#8217;t want
it to be part of every patch.</li>
<li>There is also a <a class="reference external" href="Developer.pdf">Developer.pdf</a> file in the doc
directory, which describes the internal structure and algorithms of
LAMMPS.</li>
</ul>
<p>LAMMPS stands for Large-scale Atomic/Molecular Massively Parallel
Simulator.</p>
<p>LAMMPS is a classical molecular dynamics simulation code designed to
run efficiently on parallel computers.  It was developed at Sandia
National Laboratories, a US Department of Energy facility, with
funding from the DOE.  It is an open-source code, distributed freely
under the terms of the GNU Public License (GPL).</p>
<p>The primary developers of LAMMPS are <a class="reference external" href="http://www.sandia.gov/~sjplimp">Steve Plimpton</a>, Aidan
Thompson, and Paul Crozier who can be contacted at
sjplimp,athomps,pscrozi at sandia.gov.  The <a class="reference external" href="http://lammps.sandia.gov">LAMMPS WWW Site</a> at
<a class="reference external" href="http://lammps.sandia.gov">http://lammps.sandia.gov</a> has more information about the code and its
uses.</p>
<hr class="docutils" />
<p>The LAMMPS documentation is organized into the following sections.  If
you find errors or omissions in this manual or have suggestions for
useful information to add, please send an email to the developers so
we can improve the LAMMPS documentation.</p>
<p>Once you are familiar with LAMMPS, you may want to bookmark <a class="reference internal" href="Section_commands.html#comm"><span class="std std-ref">this page</span></a> at Section_commands.html#comm since
it gives quick access to documentation for all LAMMPS commands.</p>
<p><a class="reference external" href="Manual.pdf">PDF file</a> of the entire manual, generated by
<a class="reference external" href="http://freecode.com/projects/htmldoc">htmldoc</a></p>
<div class="toctree-wrapper compound">
<ul>
<li class="toctree-l1"><a class="reference internal" href="Section_intro.html">1. Introduction</a><ul>
<li class="toctree-l2"><a class="reference internal" href="Section_intro.html#what-is-lammps">1.1. What is LAMMPS</a></li>
<li class="toctree-l2"><a class="reference internal" href="Section_intro.html#lammps-features">1.2. LAMMPS features</a></li>
<li class="toctree-l2"><a class="reference internal" href="Section_intro.html#lammps-non-features">1.3. LAMMPS non-features</a></li>
<li class="toctree-l2"><a class="reference internal" href="Section_intro.html#open-source-distribution">1.4. Open source distribution</a></li>
<li class="toctree-l2"><a class="reference internal" href="Section_intro.html#acknowledgments-and-citations">1.5. Acknowledgments and citations</a></li>
</ul>
</li>
<li class="toctree-l1"><a class="reference internal" href="Section_start.html">2. Getting Started</a><ul>
<li class="toctree-l2"><a class="reference internal" href="Section_start.html#what-s-in-the-lammps-distribution">2.1. What&#8217;s in the LAMMPS distribution</a></li>
<li class="toctree-l2"><a class="reference internal" href="Section_start.html#making-lammps">2.2. Making LAMMPS</a></li>
<li class="toctree-l2"><a class="reference internal" href="Section_start.html#making-lammps-with-optional-packages">2.3. Making LAMMPS with optional packages</a></li>
<li class="toctree-l2"><a class="reference internal" href="Section_start.html#building-lammps-via-the-make-py-tool">2.4. Building LAMMPS via the Make.py tool</a></li>
<li class="toctree-l2"><a class="reference internal" href="Section_start.html#building-lammps-as-a-library">2.5. Building LAMMPS as a library</a></li>
<li class="toctree-l2"><a class="reference internal" href="Section_start.html#running-lammps">2.6. Running LAMMPS</a></li>
<li class="toctree-l2"><a class="reference internal" href="Section_start.html#command-line-options">2.7. Command-line options</a></li>
<li class="toctree-l2"><a class="reference internal" href="Section_start.html#lammps-screen-output">2.8. LAMMPS screen output</a></li>
<li class="toctree-l2"><a class="reference internal" href="Section_start.html#tips-for-users-of-previous-lammps-versions">2.9. Tips for users of previous LAMMPS versions</a></li>
</ul>
</li>
<li class="toctree-l1"><a class="reference internal" href="Section_commands.html">3. Commands</a><ul>
<li class="toctree-l2"><a class="reference internal" href="Section_commands.html#lammps-input-script">3.1. LAMMPS input script</a></li>
<li class="toctree-l2"><a class="reference internal" href="Section_commands.html#parsing-rules">3.2. Parsing rules</a></li>
<li class="toctree-l2"><a class="reference internal" href="Section_commands.html#input-script-structure">3.3. Input script structure</a></li>
<li class="toctree-l2"><a class="reference internal" href="Section_commands.html#commands-listed-by-category">3.4. Commands listed by category</a></li>
<li class="toctree-l2"><a class="reference internal" href="Section_commands.html#individual-commands">3.5. Individual commands</a></li>
<li class="toctree-l2"><a class="reference internal" href="Section_commands.html#fix-styles">3.6. Fix styles</a></li>
<li class="toctree-l2"><a class="reference internal" href="Section_commands.html#compute-styles">3.7. Compute styles</a></li>
<li class="toctree-l2"><a class="reference internal" href="Section_commands.html#pair-style-potentials">3.8. Pair_style potentials</a></li>
<li class="toctree-l2"><a class="reference internal" href="Section_commands.html#bond-style-potentials">3.9. Bond_style potentials</a></li>
<li class="toctree-l2"><a class="reference internal" href="Section_commands.html#angle-style-potentials">3.10. Angle_style potentials</a></li>
<li class="toctree-l2"><a class="reference internal" href="Section_commands.html#dihedral-style-potentials">3.11. Dihedral_style potentials</a></li>
<li class="toctree-l2"><a class="reference internal" href="Section_commands.html#improper-style-potentials">3.12. Improper_style potentials</a></li>
<li class="toctree-l2"><a class="reference internal" href="Section_commands.html#kspace-solvers">3.13. Kspace solvers</a></li>
</ul>
</li>
<li class="toctree-l1"><a class="reference internal" href="Section_packages.html">4. Packages</a><ul>
<li class="toctree-l2"><a class="reference internal" href="Section_packages.html#standard-packages">4.1. Standard packages</a></li>
<li class="toctree-l2"><a class="reference internal" href="Section_packages.html#user-packages">4.2. User packages</a></li>
</ul>
</li>
<li class="toctree-l1"><a class="reference internal" href="Section_accelerate.html">5. Accelerating LAMMPS performance</a><ul>
<li class="toctree-l2"><a class="reference internal" href="Section_accelerate.html#measuring-performance">5.1. Measuring performance</a></li>
<li class="toctree-l2"><a class="reference internal" href="Section_accelerate.html#general-strategies">5.2. General strategies</a></li>
<li class="toctree-l2"><a class="reference internal" href="Section_accelerate.html#packages-with-optimized-styles">5.3. Packages with optimized styles</a></li>
<li class="toctree-l2"><a class="reference internal" href="Section_accelerate.html#comparison-of-various-accelerator-packages">5.4. Comparison of various accelerator packages</a></li>
</ul>
</li>
<li class="toctree-l1"><a class="reference internal" href="Section_howto.html">6. How-to discussions</a><ul>
<li class="toctree-l2"><a class="reference internal" href="Section_howto.html#restarting-a-simulation">6.1. Restarting a simulation</a></li>
<li class="toctree-l2"><a class="reference internal" href="Section_howto.html#d-simulations">6.2. 2d simulations</a></li>
<li class="toctree-l2"><a class="reference internal" href="Section_howto.html#charmm-amber-and-dreiding-force-fields">6.3. CHARMM, AMBER, and DREIDING force fields</a></li>
<li class="toctree-l2"><a class="reference internal" href="Section_howto.html#running-multiple-simulations-from-one-input-script">6.4. Running multiple simulations from one input script</a></li>
<li class="toctree-l2"><a class="reference internal" href="Section_howto.html#multi-replica-simulations">6.5. Multi-replica simulations</a></li>
<li class="toctree-l2"><a class="reference internal" href="Section_howto.html#granular-models">6.6. Granular models</a></li>
<li class="toctree-l2"><a class="reference internal" href="Section_howto.html#tip3p-water-model">6.7. TIP3P water model</a></li>
<li class="toctree-l2"><a class="reference internal" href="Section_howto.html#tip4p-water-model">6.8. TIP4P water model</a></li>
<li class="toctree-l2"><a class="reference internal" href="Section_howto.html#spc-water-model">6.9. SPC water model</a></li>
<li class="toctree-l2"><a class="reference internal" href="Section_howto.html#coupling-lammps-to-other-codes">6.10. Coupling LAMMPS to other codes</a></li>
<li class="toctree-l2"><a class="reference internal" href="Section_howto.html#visualizing-lammps-snapshots">6.11. Visualizing LAMMPS snapshots</a></li>
<li class="toctree-l2"><a class="reference internal" href="Section_howto.html#triclinic-non-orthogonal-simulation-boxes">6.12. Triclinic (non-orthogonal) simulation boxes</a></li>
<li class="toctree-l2"><a class="reference internal" href="Section_howto.html#nemd-simulations">6.13. NEMD simulations</a></li>
<li class="toctree-l2"><a class="reference internal" href="Section_howto.html#finite-size-spherical-and-aspherical-particles">6.14. Finite-size spherical and aspherical particles</a></li>
<li class="toctree-l2"><a class="reference internal" href="Section_howto.html#output-from-lammps-thermo-dumps-computes-fixes-variables">6.15. Output from LAMMPS (thermo, dumps, computes, fixes, variables)</a></li>
<li class="toctree-l2"><a class="reference internal" href="Section_howto.html#thermostatting-barostatting-and-computing-temperature">6.16. Thermostatting, barostatting, and computing temperature</a></li>
<li class="toctree-l2"><a class="reference internal" href="Section_howto.html#walls">6.17. Walls</a></li>
<li class="toctree-l2"><a class="reference internal" href="Section_howto.html#elastic-constants">6.18. Elastic constants</a></li>
<li class="toctree-l2"><a class="reference internal" href="Section_howto.html#library-interface-to-lammps">6.19. Library interface to LAMMPS</a></li>
<li class="toctree-l2"><a class="reference internal" href="Section_howto.html#calculating-thermal-conductivity">6.20. Calculating thermal conductivity</a></li>
<li class="toctree-l2"><a class="reference internal" href="Section_howto.html#calculating-viscosity">6.21. Calculating viscosity</a></li>
<li class="toctree-l2"><a class="reference internal" href="Section_howto.html#calculating-a-diffusion-coefficient">6.22. Calculating a diffusion coefficient</a></li>
<li class="toctree-l2"><a class="reference internal" href="Section_howto.html#using-chunks-to-calculate-system-properties">6.23. Using chunks to calculate system properties</a></li>
<li class="toctree-l2"><a class="reference internal" href="Section_howto.html#setting-parameters-for-the-kspace-style-pppm-disp-command">6.24. Setting parameters for the <code class="docutils literal"><span class="pre">kspace_style</span> <span class="pre">pppm/disp</span></code> command</a></li>
<li class="toctree-l2"><a class="reference internal" href="Section_howto.html#polarizable-models">6.25. Polarizable models</a></li>
<li class="toctree-l2"><a class="reference internal" href="Section_howto.html#adiabatic-core-shell-model">6.26. Adiabatic core/shell model</a></li>
<li class="toctree-l2"><a class="reference internal" href="Section_howto.html#drude-induced-dipoles">6.27. Drude induced dipoles</a></li>
</ul>
</li>
<li class="toctree-l1"><a class="reference internal" href="Section_example.html">7. Example problems</a><ul>
<li class="toctree-l2"><a class="reference internal" href="Section_example.html#lowercase-directories">7.1. Lowercase directories</a></li>
<li class="toctree-l2"><a class="reference internal" href="Section_example.html#uppercase-directories">7.2. Uppercase directories</a></li>
</ul>
</li>
<li class="toctree-l1"><a class="reference internal" href="Section_perf.html">8. Performance &amp; scalability</a></li>
<li class="toctree-l1"><a class="reference internal" href="Section_tools.html">9. Additional tools</a><ul>
<li class="toctree-l2"><a class="reference internal" href="Section_tools.html#amber2lmp-tool">9.1. amber2lmp tool</a></li>
<li class="toctree-l2"><a class="reference internal" href="Section_tools.html#binary2txt-tool">9.2. binary2txt tool</a></li>
<li class="toctree-l2"><a class="reference internal" href="Section_tools.html#ch2lmp-tool">9.3. ch2lmp tool</a></li>
<li class="toctree-l2"><a class="reference internal" href="Section_tools.html#chain-tool">9.4. chain tool</a></li>
<li class="toctree-l2"><a class="reference internal" href="Section_tools.html#colvars-tools">9.5. colvars tools</a></li>
<li class="toctree-l2"><a class="reference internal" href="Section_tools.html#createatoms-tool">9.6. createatoms tool</a></li>
<li class="toctree-l2"><a class="reference internal" href="Section_tools.html#data2xmovie-tool">9.7. data2xmovie tool</a></li>
<li class="toctree-l2"><a class="reference internal" href="Section_tools.html#eam-database-tool">9.8. eam database tool</a></li>
<li class="toctree-l2"><a class="reference internal" href="Section_tools.html#eam-generate-tool">9.9. eam generate tool</a></li>
<li class="toctree-l2"><a class="reference internal" href="Section_tools.html#eff-tool">9.10. eff tool</a></li>
<li class="toctree-l2"><a class="reference internal" href="Section_tools.html#emacs-tool">9.11. emacs tool</a></li>
<li class="toctree-l2"><a class="reference internal" href="Section_tools.html#fep-tool">9.12. fep tool</a></li>
<li class="toctree-l2"><a class="reference internal" href="Section_tools.html#i-pi-tool">9.13. i-pi tool</a></li>
<li class="toctree-l2"><a class="reference internal" href="Section_tools.html#ipp-tool">9.14. ipp tool</a></li>
<li class="toctree-l2"><a class="reference internal" href="Section_tools.html#kate-tool">9.15. kate tool</a></li>
<li class="toctree-l2"><a class="reference internal" href="Section_tools.html#lmp2arc-tool">9.16. lmp2arc tool</a></li>
<li class="toctree-l2"><a class="reference internal" href="Section_tools.html#lmp2cfg-tool">9.17. lmp2cfg tool</a></li>
<li class="toctree-l2"><a class="reference internal" href="Section_tools.html#lmp2vmd-tool">9.18. lmp2vmd tool</a></li>
<li class="toctree-l2"><a class="reference internal" href="Section_tools.html#matlab-tool">9.19. matlab tool</a></li>
<li class="toctree-l2"><a class="reference internal" href="Section_tools.html#micelle2d-tool">9.20. micelle2d tool</a></li>
<li class="toctree-l2"><a class="reference internal" href="Section_tools.html#moltemplate-tool">9.21. moltemplate tool</a></li>
<li class="toctree-l2"><a class="reference internal" href="Section_tools.html#msi2lmp-tool">9.22. msi2lmp tool</a></li>
<li class="toctree-l2"><a class="reference internal" href="Section_tools.html#phonon-tool">9.23. phonon tool</a></li>
<li class="toctree-l2"><a class="reference internal" href="Section_tools.html#polymer-bonding-tool">9.24. polymer bonding tool</a></li>
<li class="toctree-l2"><a class="reference internal" href="Section_tools.html#pymol-asphere-tool">9.25. pymol_asphere tool</a></li>
<li class="toctree-l2"><a class="reference internal" href="Section_tools.html#python-tool">9.26. python tool</a></li>
<li class="toctree-l2"><a class="reference internal" href="Section_tools.html#reax-tool">9.27. reax tool</a></li>
<li class="toctree-l2"><a class="reference internal" href="Section_tools.html#restart2data-tool">9.28. restart2data tool</a></li>
<li class="toctree-l2"><a class="reference internal" href="Section_tools.html#vim-tool">9.29. vim tool</a></li>
<li class="toctree-l2"><a class="reference internal" href="Section_tools.html#xmgrace-tool">9.30. xmgrace tool</a></li>
<li class="toctree-l2"><a class="reference internal" href="Section_tools.html#xmovie-tool">9.31. xmovie tool</a></li>
</ul>
</li>
<li class="toctree-l1"><a class="reference internal" href="Section_modify.html">10. Modifying &amp; extending LAMMPS</a><ul>
<li class="toctree-l2"><a class="reference internal" href="Section_modify.html#atom-styles">10.1. Atom styles</a></li>
<li class="toctree-l2"><a class="reference internal" href="Section_modify.html#bond-angle-dihedral-improper-potentials">10.2. Bond, angle, dihedral, improper potentials</a></li>
<li class="toctree-l2"><a class="reference internal" href="Section_modify.html#compute-styles">10.3. Compute styles</a></li>
<li class="toctree-l2"><a class="reference internal" href="Section_modify.html#dump-styles">10.4. Dump styles</a></li>
<li class="toctree-l2"><a class="reference internal" href="Section_modify.html#dump-custom-output-options">10.5. Dump custom output options</a></li>
<li class="toctree-l2"><a class="reference internal" href="Section_modify.html#fix-styles">10.6. Fix styles</a></li>
<li class="toctree-l2"><a class="reference internal" href="Section_modify.html#input-script-commands">10.7. Input script commands</a></li>
<li class="toctree-l2"><a class="reference internal" href="Section_modify.html#kspace-computations">10.8. Kspace computations</a></li>
<li class="toctree-l2"><a class="reference internal" href="Section_modify.html#minimization-styles">10.9. Minimization styles</a></li>
<li class="toctree-l2"><a class="reference internal" href="Section_modify.html#pairwise-potentials">10.10. Pairwise potentials</a></li>
<li class="toctree-l2"><a class="reference internal" href="Section_modify.html#region-styles">10.11. Region styles</a></li>
<li class="toctree-l2"><a class="reference internal" href="Section_modify.html#body-styles">10.12. Body styles</a></li>
<li class="toctree-l2"><a class="reference internal" href="Section_modify.html#thermodynamic-output-options">10.13. Thermodynamic output options</a></li>
<li class="toctree-l2"><a class="reference internal" href="Section_modify.html#variable-options">10.14. Variable options</a></li>
<li class="toctree-l2"><a class="reference internal" href="Section_modify.html#submitting-new-features-for-inclusion-in-lammps">10.15. Submitting new features for inclusion in LAMMPS</a></li>
</ul>
</li>
<li class="toctree-l1"><a class="reference internal" href="Section_python.html">11. Python interface to LAMMPS</a><ul>
<li class="toctree-l2"><a class="reference internal" href="Section_python.html#overview-of-running-lammps-from-python">11.1. Overview of running LAMMPS from Python</a></li>
<li class="toctree-l2"><a class="reference internal" href="Section_python.html#overview-of-using-python-from-a-lammps-script">11.2. Overview of using Python from a LAMMPS script</a></li>
<li class="toctree-l2"><a class="reference internal" href="Section_python.html#building-lammps-as-a-shared-library">11.3. Building LAMMPS as a shared library</a></li>
<li class="toctree-l2"><a class="reference internal" href="Section_python.html#installing-the-python-wrapper-into-python">11.4. Installing the Python wrapper into Python</a></li>
<li class="toctree-l2"><a class="reference internal" href="Section_python.html#extending-python-with-mpi-to-run-in-parallel">11.5. Extending Python with MPI to run in parallel</a></li>
<li class="toctree-l2"><a class="reference internal" href="Section_python.html#testing-the-python-lammps-interface">11.6. Testing the Python-LAMMPS interface</a></li>
<li class="toctree-l2"><a class="reference internal" href="Section_python.html#using-lammps-from-python">11.7. Using LAMMPS from Python</a></li>
<li class="toctree-l2"><a class="reference internal" href="Section_python.html#example-python-scripts-that-use-lammps">11.8. Example Python scripts that use LAMMPS</a></li>
</ul>
</li>
<li class="toctree-l1"><a class="reference internal" href="Section_errors.html">12. Errors</a><ul>
<li class="toctree-l2"><a class="reference internal" href="Section_errors.html#common-problems">12.1. Common problems</a></li>
<li class="toctree-l2"><a class="reference internal" href="Section_errors.html#reporting-bugs">12.2. Reporting bugs</a></li>
<li class="toctree-l2"><a class="reference internal" href="Section_errors.html#error-warning-messages">12.3. Error &amp; warning messages</a></li>
<li class="toctree-l2"><a class="reference internal" href="Section_errors.html#error">12.4. Errors:</a></li>
<li class="toctree-l2"><a class="reference internal" href="Section_errors.html#warnings">12.5. Warnings:</a></li>
</ul>
</li>
<li class="toctree-l1"><a class="reference internal" href="Section_history.html">13. Future and history</a><ul>
<li class="toctree-l2"><a class="reference internal" href="Section_history.html#coming-attractions">13.1. Coming attractions</a></li>
<li class="toctree-l2"><a class="reference internal" href="Section_history.html#past-versions">13.2. Past versions</a></li>
</ul>
</li>
</ul>
</div>
</div>
</div>
<div class="section" id="indices-and-tables">
<h1>Indices and tables</h1>
<ul class="simple">
<li><a class="reference internal" href="genindex.html"><span class="std std-ref">Index</span></a></li>
<li><a class="reference internal" href="search.html"><span class="std std-ref">Search Page</span></a></li>
</ul>
</BODY></div>


           </div>
          </div>
          <footer>
  
    <div class="rst-footer-buttons" role="navigation" aria-label="footer navigation">
      
        <a href="Section_intro.html" class="btn btn-neutral float-right" title="1. Introduction" accesskey="n">Next <span class="fa fa-arrow-circle-right"></span></a>
      
      
    </div>
  

  <hr/>

  <div role="contentinfo">
    <p>
        &copy; Copyright 2013 Sandia Corporation.
    </p>
  </div>
  Built with <a href="http://sphinx-doc.org/">Sphinx</a> using a <a href="https://github.com/snide/sphinx_rtd_theme">theme</a> provided by <a href="https://readthedocs.org">Read the Docs</a>.

</footer>

        </div>
      </div>

    </section>

  </div>
  


  

    <script type="text/javascript">
        var DOCUMENTATION_OPTIONS = {
            URL_ROOT:'./',
            VERSION:'',
            COLLAPSE_INDEX:false,
            FILE_SUFFIX:'.html',
            HAS_SOURCE:  true
        };
    </script>
      <script type="text/javascript" src="_static/jquery.js"></script>
      <script type="text/javascript" src="_static/underscore.js"></script>
      <script type="text/javascript" src="_static/doctools.js"></script>
      <script type="text/javascript" src="https://cdn.mathjax.org/mathjax/latest/MathJax.js?config=TeX-AMS-MML_HTMLorMML"></script>
      <script type="text/javascript" src="_static/sphinxcontrib-images/LightBox2/lightbox2/js/jquery-1.11.0.min.js"></script>
      <script type="text/javascript" src="_static/sphinxcontrib-images/LightBox2/lightbox2/js/lightbox.min.js"></script>
      <script type="text/javascript" src="_static/sphinxcontrib-images/LightBox2/lightbox2-customize/jquery-noconflict.js"></script>

  

  
  
    <script type="text/javascript" src="_static/js/theme.js"></script>
  

  
  
  <script type="text/javascript">
      jQuery(function () {
          SphinxRtdTheme.StickyNav.enable();
      });
  </script>
   

</body>
</html><|MERGE_RESOLUTION|>--- conflicted
+++ resolved
@@ -132,17 +132,10 @@
           <div role="main" class="document" itemscope="itemscope" itemtype="http://schema.org/Article">
            <div itemprop="articleBody">
             
-<<<<<<< HEAD
   <H1></H1><div class="section" id="lammps-icms-documentation">
 <h1>LAMMPS-ICMS Documentation</h1>
-<div class="section" id="may-2016-version">
-<h2>31 May 2016 version</h2>
-=======
-  <H1></H1><div class="section" id="lammps-documentation">
-<h1>LAMMPS Documentation</h1>
 <div class="section" id="jun-2016-version">
 <h2>6 Jun 2016 version</h2>
->>>>>>> 34111922
 </div>
 <div class="section" id="version-info">
 <h2>Version info:</h2>
