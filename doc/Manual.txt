<HEAD>
<TITLE>LAMMPS-ICMS Users Manual</TITLE>
<META NAME="docnumber" CONTENT="24 Jan 2013 version">
<META NAME="author" CONTENT="http://lammps.sandia.gov - Sandia National Laboratories">
<META NAME="copyright" CONTENT="Copyright (2003) Sandia Corporation.  This software and manual is distributed under the GNU General Public License.">
</HEAD>

<BODY>

"LAMMPS WWW Site"_lws - "LAMMPS Documentation"_ld - "LAMMPS Commands"_lc :c

:link(lws,http://lammps.sandia.gov)
:link(ld,Manual.html)
:link(lc,Section_commands.html#comm)

:line

<H1></H1>

<<<<<<< HEAD
LAMMPS-ICMS Documentation :c,h3
29 Jan 2014 version :c,h4
=======
LAMMPS Documentation :c,h3
30 Jan 2014 version :c,h4
>>>>>>> 7e5b15bb

Version info: :h4

The LAMMPS "version" is the date when it was released, such as 1 May
2010. LAMMPS is updated continuously.  Whenever we fix a bug or add a
feature, we release it immediately, and post a notice on "this page of
the WWW site"_bug.  Each dated copy of LAMMPS contains all the
features and bug-fixes up to and including that version date. The
version date is printed to the screen and logfile every time you run
LAMMPS. It is also in the file src/version.h and in the LAMMPS
directory name created when you unpack a tarball, and at the top of
the first page of the manual (this page).

LAMMPS-ICMS is an experimental variant of LAMMPS with additional
features made available for testing before they will be submitted
for inclusion into the official LAMMPS tree. The source code is 
based on the official LAMMPS svn repository mirror at the Institute
for Computational Molecular Science at Temple University and generally
kept up-to-date as much as possible. Sometimes, e.g. when additional
development work is needed to adapt the upstream changes into
LAMMPS-ICMS it can take longer until synchronization; and occasionally,
e.g. in case of the rewrite of the multi-threading support, the
development will be halted except for important bugfixes until
all features of LAMMPS-ICMS fully compatible with the upstream
version or replaced by alternate implementations.

If you browse the HTML doc pages on the LAMMPS WWW site, they always
describe the most current version of upstream LAMMPS, but may be
missing some new features in LAMMPS-ICMS. :ulb,l

If you browse the HTML doc pages included in your tarball, they
describe the version you have, however, not all new features in
LAMMPS-ICMS are documented immediately. :l

The "PDF file"_Manual.pdf on the WWW site or in the tarball is updated
about once per month.  This is because it is large, and we don't want
it to be part of every patch. :l

There is also a "Developer.pdf"_Developer.pdf file in the doc
directory, which describes the internal structure and algorithms of
LAMMPS.  :ule,l

LAMMPS stands for Large-scale Atomic/Molecular Massively Parallel
Simulator.

LAMMPS is a classical molecular dynamics simulation code designed to
run efficiently on parallel computers.  It was developed at Sandia
National Laboratories, a US Department of Energy facility, with
funding from the DOE.  It is an open-source code, distributed freely
under the terms of the GNU Public License (GPL).

The primary developers of LAMMPS are "Steve Plimpton"_sjp, Aidan
Thompson, and Paul Crozier who can be contacted at
sjplimp,athomps,pscrozi at sandia.gov.  The "LAMMPS WWW Site"_lws at
http://lammps.sandia.gov has more information about the code and its
uses.

:link(bug,http://lammps.sandia.gov/bug.html)
:link(sjp,http://www.sandia.gov/~sjplimp)

:line

The LAMMPS documentation is organized into the following sections.  If
you find errors or omissions in this manual or have suggestions for
useful information to add, please send an email to the developers so
we can improve the LAMMPS documentation.

Once you are familiar with LAMMPS, you may want to bookmark "this
page"_Section_commands.html#comm at Section_commands.html#comm since
it gives quick access to documentation for all LAMMPS commands.

"PDF file"_Manual.pdf of the entire manual, generated by
"htmldoc"_http://www.easysw.com/htmldoc

"Introduction"_Section_intro.html :olb,l
  1.1 "What is LAMMPS"_intro_1 :ulb,b
  1.2 "LAMMPS features"_intro_2 :b
  1.3 "LAMMPS non-features"_intro_3 :b
  1.4 "Open source distribution"_intro_4 :b
  1.5 "Acknowledgments and citations"_intro_5 :ule,b
"Getting started"_Section_start.html :l
  2.1 "What's in the LAMMPS distribution"_start_1 :ulb,b
  2.2 "Making LAMMPS"_start_2 :b
  2.3 "Making LAMMPS with optional packages"_start_3 :b
  2.4 "Building LAMMPS via the Make.py script"_start_4 :b
  2.5 "Building LAMMPS as a library"_start_5 :b
  2.6 "Running LAMMPS"_start_6 :b
  2.7 "Command-line options"_start_7 :b
  2.8 "Screen output"_start_8 :b
  2.9 "Tips for users of previous versions"_start_9 :ule,b
"Commands"_Section_commands.html :l
  3.1 "LAMMPS input script"_cmd_1 :ulb,b
  3.2 "Parsing rules"_cmd_2 :b
  3.3 "Input script structure"_cmd_3 :b
  3.4 "Commands listed by category"_cmd_4 :b
  3.5 "Commands listed alphabetically"_cmd_5 :ule,b
"Packages"_Section_packages.html :l
  4.1 "Standard packages"_pkg_1 :ulb,b
  4.2 "User packages"_pkg_2 :ule,b
"Accelerating LAMMPS performance"_Section_accelerate.html :l
  5.1 "Measuring performance"_acc_1 :ulb,b
  5.2 "General strategies"_acc_2 :b
  5.3 "Packages with optimized styles"_acc_3 :b
  5.4 "OPT package"_acc_4 :b
  5.5 "USER-OMP package"_acc_5 :b
  5.6 "GPU package"_acc_6 :b
  5.7 "USER-CUDA package"_acc_7 :b
  5.8 "Comparison of GPU and USER-CUDA packages"_acc_8 :ule,b
"How-to discussions"_Section_howto.html :l
  6.1 "Restarting a simulation"_howto_1 :ulb,b
  6.2 "2d simulations"_howto_2 :b
  6.3 "CHARMM and AMBER force fields"_howto_3 :b
  6.4 "Running multiple simulations from one input script"_howto_4 :b
  6.5 "Multi-replica simulations"_howto_5 :b
  6.6 "Granular models"_howto_6 :b
  6.7 "TIP3P water model"_howto_7 :b
  6.8 "TIP4P water model"_howto_8 :b
  6.9 "SPC water model"_howto_9 :b
  6.10 "Coupling LAMMPS to other codes"_howto_10 :b
  6.11 "Visualizing LAMMPS snapshots"_howto_11 :b
  6.12 "Triclinic (non-orthogonal) simulation boxes"_howto_12 :b
  6.13 "NEMD simulations"_howto_13 :b
  6.14 "Finite-size spherical and aspherical particles"_howto_14 :b
  6.15 "Output from LAMMPS (thermo, dumps, computes, fixes, variables)"_howto_15 :b
  6.16 "Thermostatting, barostatting, and compute temperature"_howto_16 :b
  6.17 "Walls"_howto_17 :b
  6.18 "Elastic constants"_howto_18 :b
  6.19 "Library interface to LAMMPS"_howto_19 :b
  6.20 "Calculating thermal conductivity"_howto_20 :b
  6.21 "Calculating viscosity"_howto_21 :ule,b
"Example problems"_Section_example.html :l
"Performance & scalability"_Section_perf.html :l
"Additional tools"_Section_tools.html :l
"Modifying & extending LAMMPS"_Section_modify.html :l
  10.1 "Atom styles"_mod_1 :ulb,b
  10.2 "Bond, angle, dihedral, improper potentials"_mod_2 :b
  10.3 "Compute styles"_mod_3 :b
  10.4 "Dump styles"_mod_4 :b
  10.5 "Dump custom output options"_mod_5 :b
  10.6 "Fix styles"_mod_6 :b
  10.7 "Input script commands"_mod_7 :b
  10.8 "Kspace computations"_mod_8 :b
  10.9 "Minimization styles"_mod_9 :b
  10.10 "Pairwise potentials"_mod_10 :b
  10.11 "Region styles"_mod_11 :b
  10.12 "Body styles"_mod_12 :b
  10.13 "Thermodynamic output options"_mod_13 :b
  10.14 "Variable options"_mod_14 :b
  10.15 "Submitting new features for inclusion in LAMMPS"_mod_15 :ule,b
"Python interface"_Section_python.html :l
  11.1 "Building LAMMPS as a shared library"_py_1 :ulb,b
  11.2 "Installing the Python wrapper into Python"_py_2 :b
  11.3 "Extending Python with MPI to run in parallel"_py_3 :b
  11.4 "Testing the Python-LAMMPS interface"_py_4 :b
  11.5 "Using LAMMPS from Python"_py_5 :b
  11.6 "Example Python scripts that use LAMMPS"_py_6 :ule,b
"Errors"_Section_errors.html :l
  12.1 "Common problems"_err_1 :ulb,b
  12.2 "Reporting bugs"_err_2 :b
  12.3 "Error & warning messages"_err_3 :ule,b
"Future and history"_Section_history.html :l
  13.1 "Coming attractions"_hist_1 :ulb,b
  13.2 "Past versions"_hist_2 :ule,b
:ole

:link(intro_1,Section_intro.html#intro_1)
:link(intro_2,Section_intro.html#intro_2)
:link(intro_3,Section_intro.html#intro_3)
:link(intro_4,Section_intro.html#intro_4)
:link(intro_5,Section_intro.html#intro_5)

:link(start_1,Section_start.html#start_1)
:link(start_2,Section_start.html#start_2)
:link(start_3,Section_start.html#start_3)
:link(start_4,Section_start.html#start_4)
:link(start_5,Section_start.html#start_5)
:link(start_6,Section_start.html#start_6)
:link(start_7,Section_start.html#start_7)
:link(start_8,Section_start.html#start_8)
:link(start_9,Section_start.html#start_9)

:link(cmd_1,Section_commands.html#cmd_1)
:link(cmd_2,Section_commands.html#cmd_2)
:link(cmd_3,Section_commands.html#cmd_3)
:link(cmd_4,Section_commands.html#cmd_4)
:link(cmd_5,Section_commands.html#cmd_5)

:link(pkg_1,Section_packages.html#pkg_1)
:link(pkg_2,Section_packages.html#pkg_2)

:link(acc_1,Section_accelerate.html#acc_1)
:link(acc_2,Section_accelerate.html#acc_2)
:link(acc_3,Section_accelerate.html#acc_3)
:link(acc_4,Section_accelerate.html#acc_4)
:link(acc_5,Section_accelerate.html#acc_5)
:link(acc_6,Section_accelerate.html#acc_6)
:link(acc_7,Section_accelerate.html#acc_7)
:link(acc_8,Section_accelerate.html#acc_8)

:link(howto_1,Section_howto.html#howto_1)
:link(howto_2,Section_howto.html#howto_2)
:link(howto_3,Section_howto.html#howto_3)
:link(howto_4,Section_howto.html#howto_4)
:link(howto_5,Section_howto.html#howto_5)
:link(howto_6,Section_howto.html#howto_6)
:link(howto_7,Section_howto.html#howto_7)
:link(howto_8,Section_howto.html#howto_8)
:link(howto_9,Section_howto.html#howto_9)
:link(howto_10,Section_howto.html#howto_10)
:link(howto_11,Section_howto.html#howto_11)
:link(howto_12,Section_howto.html#howto_12)
:link(howto_13,Section_howto.html#howto_13)
:link(howto_14,Section_howto.html#howto_14)
:link(howto_15,Section_howto.html#howto_15)
:link(howto_16,Section_howto.html#howto_16)
:link(howto_17,Section_howto.html#howto_17)
:link(howto_18,Section_howto.html#howto_18)
:link(howto_19,Section_howto.html#howto_19)
:link(howto_20,Section_howto.html#howto_20)
:link(howto_21,Section_howto.html#howto_21)

:link(mod_1,Section_modify.html#mod_1)
:link(mod_2,Section_modify.html#mod_2)
:link(mod_3,Section_modify.html#mod_3)
:link(mod_4,Section_modify.html#mod_4)
:link(mod_5,Section_modify.html#mod_5)
:link(mod_6,Section_modify.html#mod_6)
:link(mod_7,Section_modify.html#mod_7)
:link(mod_8,Section_modify.html#mod_8)
:link(mod_9,Section_modify.html#mod_9)
:link(mod_10,Section_modify.html#mod_10)
:link(mod_11,Section_modify.html#mod_11)
:link(mod_12,Section_modify.html#mod_12)
:link(mod_13,Section_modify.html#mod_13)
:link(mod_14,Section_modify.html#mod_14)
:link(mod_15,Section_modify.html#mod_15)

:link(py_1,Section_python.html#py_1)
:link(py_2,Section_python.html#py_2)
:link(py_3,Section_python.html#py_3)
:link(py_4,Section_python.html#py_4)
:link(py_5,Section_python.html#py_5)
:link(py_6,Section_python.html#py_6)

:link(err_1,Section_errors.html#err_1)
:link(err_2,Section_errors.html#err_2)
:link(err_3,Section_errors.html#err_3)

:link(hist_1,Section_history.html#hist_1)
:link(hist_2,Section_history.html#hist_2)

</BODY><|MERGE_RESOLUTION|>--- conflicted
+++ resolved
@@ -17,13 +17,8 @@
 
 <H1></H1>
 
-<<<<<<< HEAD
 LAMMPS-ICMS Documentation :c,h3
-29 Jan 2014 version :c,h4
-=======
-LAMMPS Documentation :c,h3
 30 Jan 2014 version :c,h4
->>>>>>> 7e5b15bb
 
 Version info: :h4
 
