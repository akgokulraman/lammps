<HEAD>
<TITLE>LAMMPS-ICMS Users Manual</TITLE>
<META NAME="docnumber" CONTENT="24 Jan 2013 version">
<META NAME="author" CONTENT="http://lammps.sandia.gov - Sandia National Laboratories">
<META NAME="copyright" CONTENT="Copyright (2003) Sandia Corporation.  This software and manual is distributed under the GNU General Public License.">
</HEAD>

<BODY>

"LAMMPS WWW Site"_lws - "LAMMPS Documentation"_ld - "LAMMPS Commands"_lc :c

:link(lws,http://lammps.sandia.gov)
:link(ld,Manual.html)
:link(lc,Section_commands.html#comm)

:line

<H1></H1>

<<<<<<< HEAD
LAMMPS-ICMS Documentation :c,h3
30 Jan 2014 version :c,h4
=======
LAMMPS Documentation :c,h3
31 Jan 2014 version :c,h4
>>>>>>> 7f81b2f2

Version info: :h4

The LAMMPS "version" is the date when it was released, such as 1 May
2010. LAMMPS is updated continuously.  Whenever we fix a bug or add a
feature, we release it immediately, and post a notice on "this page of
the WWW site"_bug.  Each dated copy of LAMMPS contains all the
features and bug-fixes up to and including that version date. The
version date is printed to the screen and logfile every time you run
LAMMPS. It is also in the file src/version.h and in the LAMMPS
directory name created when you unpack a tarball, and at the top of
the first page of the manual (this page).

LAMMPS-ICMS is an experimental variant of LAMMPS with additional
features made available for testing before they will be submitted
for inclusion into the official LAMMPS tree. The source code is 
based on the official LAMMPS svn repository mirror at the Institute
for Computational Molecular Science at Temple University and generally
kept up-to-date as much as possible. Sometimes, e.g. when additional
development work is needed to adapt the upstream changes into
LAMMPS-ICMS it can take longer until synchronization; and occasionally,
e.g. in case of the rewrite of the multi-threading support, the
development will be halted except for important bugfixes until
all features of LAMMPS-ICMS fully compatible with the upstream
version or replaced by alternate implementations.

If you browse the HTML doc pages on the LAMMPS WWW site, they always
describe the most current version of upstream LAMMPS, but may be
missing some new features in LAMMPS-ICMS. :ulb,l

If you browse the HTML doc pages included in your tarball, they
describe the version you have, however, not all new features in
LAMMPS-ICMS are documented immediately. :l

The "PDF file"_Manual.pdf on the WWW site or in the tarball is updated
about once per month.  This is because it is large, and we don't want
it to be part of every patch. :l

There is also a "Developer.pdf"_Developer.pdf file in the doc
directory, which describes the internal structure and algorithms of
LAMMPS.  :ule,l

LAMMPS stands for Large-scale Atomic/Molecular Massively Parallel
Simulator.

LAMMPS is a classical molecular dynamics simulation code designed to
run efficiently on parallel computers.  It was developed at Sandia
National Laboratories, a US Department of Energy facility, with
funding from the DOE.  It is an open-source code, distributed freely
under the terms of the GNU Public License (GPL).

The primary developers of LAMMPS are "Steve Plimpton"_sjp, Aidan
Thompson, and Paul Crozier who can be contacted at
sjplimp,athomps,pscrozi at sandia.gov.  The "LAMMPS WWW Site"_lws at
http://lammps.sandia.gov has more information about the code and its
uses.

:link(bug,http://lammps.sandia.gov/bug.html)
:link(sjp,http://www.sandia.gov/~sjplimp)

:line

The LAMMPS documentation is organized into the following sections.  If
you find errors or omissions in this manual or have suggestions for
useful information to add, please send an email to the developers so
we can improve the LAMMPS documentation.

Once you are familiar with LAMMPS, you may want to bookmark "this
page"_Section_commands.html#comm at Section_commands.html#comm since
it gives quick access to documentation for all LAMMPS commands.

"PDF file"_Manual.pdf of the entire manual, generated by
"htmldoc"_http://www.easysw.com/htmldoc

"Introduction"_Section_intro.html :olb,l
  1.1 "What is LAMMPS"_intro_1 :ulb,b
  1.2 "LAMMPS features"_intro_2 :b
  1.3 "LAMMPS non-features"_intro_3 :b
  1.4 "Open source distribution"_intro_4 :b
  1.5 "Acknowledgments and citations"_intro_5 :ule,b
"Getting started"_Section_start.html :l
  2.1 "What's in the LAMMPS distribution"_start_1 :ulb,b
  2.2 "Making LAMMPS"_start_2 :b
  2.3 "Making LAMMPS with optional packages"_start_3 :b
  2.4 "Building LAMMPS via the Make.py script"_start_4 :b
  2.5 "Building LAMMPS as a library"_start_5 :b
  2.6 "Running LAMMPS"_start_6 :b
  2.7 "Command-line options"_start_7 :b
  2.8 "Screen output"_start_8 :b
  2.9 "Tips for users of previous versions"_start_9 :ule,b
"Commands"_Section_commands.html :l
  3.1 "LAMMPS input script"_cmd_1 :ulb,b
  3.2 "Parsing rules"_cmd_2 :b
  3.3 "Input script structure"_cmd_3 :b
  3.4 "Commands listed by category"_cmd_4 :b
  3.5 "Commands listed alphabetically"_cmd_5 :ule,b
"Packages"_Section_packages.html :l
  4.1 "Standard packages"_pkg_1 :ulb,b
  4.2 "User packages"_pkg_2 :ule,b
"Accelerating LAMMPS performance"_Section_accelerate.html :l
  5.1 "Measuring performance"_acc_1 :ulb,b
  5.2 "General strategies"_acc_2 :b
  5.3 "Packages with optimized styles"_acc_3 :b
  5.4 "OPT package"_acc_4 :b
  5.5 "USER-OMP package"_acc_5 :b
  5.6 "GPU package"_acc_6 :b
  5.7 "USER-CUDA package"_acc_7 :b
  5.8 "Comparison of GPU and USER-CUDA packages"_acc_8 :ule,b
"How-to discussions"_Section_howto.html :l
  6.1 "Restarting a simulation"_howto_1 :ulb,b
  6.2 "2d simulations"_howto_2 :b
  6.3 "CHARMM and AMBER force fields"_howto_3 :b
  6.4 "Running multiple simulations from one input script"_howto_4 :b
  6.5 "Multi-replica simulations"_howto_5 :b
  6.6 "Granular models"_howto_6 :b
  6.7 "TIP3P water model"_howto_7 :b
  6.8 "TIP4P water model"_howto_8 :b
  6.9 "SPC water model"_howto_9 :b
  6.10 "Coupling LAMMPS to other codes"_howto_10 :b
  6.11 "Visualizing LAMMPS snapshots"_howto_11 :b
  6.12 "Triclinic (non-orthogonal) simulation boxes"_howto_12 :b
  6.13 "NEMD simulations"_howto_13 :b
  6.14 "Finite-size spherical and aspherical particles"_howto_14 :b
  6.15 "Output from LAMMPS (thermo, dumps, computes, fixes, variables)"_howto_15 :b
  6.16 "Thermostatting, barostatting, and compute temperature"_howto_16 :b
  6.17 "Walls"_howto_17 :b
  6.18 "Elastic constants"_howto_18 :b
  6.19 "Library interface to LAMMPS"_howto_19 :b
  6.20 "Calculating thermal conductivity"_howto_20 :b
  6.21 "Calculating viscosity"_howto_21 :ule,b
"Example problems"_Section_example.html :l
"Performance & scalability"_Section_perf.html :l
"Additional tools"_Section_tools.html :l
"Modifying & extending LAMMPS"_Section_modify.html :l
  10.1 "Atom styles"_mod_1 :ulb,b
  10.2 "Bond, angle, dihedral, improper potentials"_mod_2 :b
  10.3 "Compute styles"_mod_3 :b
  10.4 "Dump styles"_mod_4 :b
  10.5 "Dump custom output options"_mod_5 :b
  10.6 "Fix styles"_mod_6 :b
  10.7 "Input script commands"_mod_7 :b
  10.8 "Kspace computations"_mod_8 :b
  10.9 "Minimization styles"_mod_9 :b
  10.10 "Pairwise potentials"_mod_10 :b
  10.11 "Region styles"_mod_11 :b
  10.12 "Body styles"_mod_12 :b
  10.13 "Thermodynamic output options"_mod_13 :b
  10.14 "Variable options"_mod_14 :b
  10.15 "Submitting new features for inclusion in LAMMPS"_mod_15 :ule,b
"Python interface"_Section_python.html :l
  11.1 "Building LAMMPS as a shared library"_py_1 :ulb,b
  11.2 "Installing the Python wrapper into Python"_py_2 :b
  11.3 "Extending Python with MPI to run in parallel"_py_3 :b
  11.4 "Testing the Python-LAMMPS interface"_py_4 :b
  11.5 "Using LAMMPS from Python"_py_5 :b
  11.6 "Example Python scripts that use LAMMPS"_py_6 :ule,b
"Errors"_Section_errors.html :l
  12.1 "Common problems"_err_1 :ulb,b
  12.2 "Reporting bugs"_err_2 :b
  12.3 "Error & warning messages"_err_3 :ule,b
"Future and history"_Section_history.html :l
  13.1 "Coming attractions"_hist_1 :ulb,b
  13.2 "Past versions"_hist_2 :ule,b
:ole

:link(intro_1,Section_intro.html#intro_1)
:link(intro_2,Section_intro.html#intro_2)
:link(intro_3,Section_intro.html#intro_3)
:link(intro_4,Section_intro.html#intro_4)
:link(intro_5,Section_intro.html#intro_5)

:link(start_1,Section_start.html#start_1)
:link(start_2,Section_start.html#start_2)
:link(start_3,Section_start.html#start_3)
:link(start_4,Section_start.html#start_4)
:link(start_5,Section_start.html#start_5)
:link(start_6,Section_start.html#start_6)
:link(start_7,Section_start.html#start_7)
:link(start_8,Section_start.html#start_8)
:link(start_9,Section_start.html#start_9)

:link(cmd_1,Section_commands.html#cmd_1)
:link(cmd_2,Section_commands.html#cmd_2)
:link(cmd_3,Section_commands.html#cmd_3)
:link(cmd_4,Section_commands.html#cmd_4)
:link(cmd_5,Section_commands.html#cmd_5)

:link(pkg_1,Section_packages.html#pkg_1)
:link(pkg_2,Section_packages.html#pkg_2)

:link(acc_1,Section_accelerate.html#acc_1)
:link(acc_2,Section_accelerate.html#acc_2)
:link(acc_3,Section_accelerate.html#acc_3)
:link(acc_4,Section_accelerate.html#acc_4)
:link(acc_5,Section_accelerate.html#acc_5)
:link(acc_6,Section_accelerate.html#acc_6)
:link(acc_7,Section_accelerate.html#acc_7)
:link(acc_8,Section_accelerate.html#acc_8)

:link(howto_1,Section_howto.html#howto_1)
:link(howto_2,Section_howto.html#howto_2)
:link(howto_3,Section_howto.html#howto_3)
:link(howto_4,Section_howto.html#howto_4)
:link(howto_5,Section_howto.html#howto_5)
:link(howto_6,Section_howto.html#howto_6)
:link(howto_7,Section_howto.html#howto_7)
:link(howto_8,Section_howto.html#howto_8)
:link(howto_9,Section_howto.html#howto_9)
:link(howto_10,Section_howto.html#howto_10)
:link(howto_11,Section_howto.html#howto_11)
:link(howto_12,Section_howto.html#howto_12)
:link(howto_13,Section_howto.html#howto_13)
:link(howto_14,Section_howto.html#howto_14)
:link(howto_15,Section_howto.html#howto_15)
:link(howto_16,Section_howto.html#howto_16)
:link(howto_17,Section_howto.html#howto_17)
:link(howto_18,Section_howto.html#howto_18)
:link(howto_19,Section_howto.html#howto_19)
:link(howto_20,Section_howto.html#howto_20)
:link(howto_21,Section_howto.html#howto_21)

:link(mod_1,Section_modify.html#mod_1)
:link(mod_2,Section_modify.html#mod_2)
:link(mod_3,Section_modify.html#mod_3)
:link(mod_4,Section_modify.html#mod_4)
:link(mod_5,Section_modify.html#mod_5)
:link(mod_6,Section_modify.html#mod_6)
:link(mod_7,Section_modify.html#mod_7)
:link(mod_8,Section_modify.html#mod_8)
:link(mod_9,Section_modify.html#mod_9)
:link(mod_10,Section_modify.html#mod_10)
:link(mod_11,Section_modify.html#mod_11)
:link(mod_12,Section_modify.html#mod_12)
:link(mod_13,Section_modify.html#mod_13)
:link(mod_14,Section_modify.html#mod_14)
:link(mod_15,Section_modify.html#mod_15)

:link(py_1,Section_python.html#py_1)
:link(py_2,Section_python.html#py_2)
:link(py_3,Section_python.html#py_3)
:link(py_4,Section_python.html#py_4)
:link(py_5,Section_python.html#py_5)
:link(py_6,Section_python.html#py_6)

:link(err_1,Section_errors.html#err_1)
:link(err_2,Section_errors.html#err_2)
:link(err_3,Section_errors.html#err_3)

:link(hist_1,Section_history.html#hist_1)
:link(hist_2,Section_history.html#hist_2)

</BODY><|MERGE_RESOLUTION|>--- conflicted
+++ resolved
@@ -17,13 +17,8 @@
 
 <H1></H1>
 
-<<<<<<< HEAD
 LAMMPS-ICMS Documentation :c,h3
-30 Jan 2014 version :c,h4
-=======
-LAMMPS Documentation :c,h3
 31 Jan 2014 version :c,h4
->>>>>>> 7f81b2f2
 
 Version info: :h4
 
